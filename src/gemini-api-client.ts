/**
 * Direct Gemini API client for OAuth authentication
 * Makes raw HTTPS requests to avoid SDK limitations
 */

import * as https from 'https';
import type { Content } from '@google/genai';
import { Logger } from './utils/logger';

export class DirectGeminiAPIClient {
	private accessToken: string;
	private userId: string | null = null;
	private baseUrl = 'https://cloudcode-pa.googleapis.com';
	private apiVersion = 'v1internal';
	private projectId = 'natural-citron-81vqp'; // Gemini Code Assist project

	constructor(accessToken: string) {
		this.accessToken = accessToken;
	}

	/**
	 * Generate UUID for session and prompt tracking
	 */
	private generateUUID(): string {
		return 'xxxxxxxx-xxxx-4xxx-yxxx-xxxxxxxxxxxx'.replace(/[xy]/g, (c) => {
			const r = Math.random() * 16 | 0;
			const v = c === 'x' ? r : (r & 0x3 | 0x8);
			return v.toString(16);
		});
	}

	/**
	 * Fetch user info
	 */
	async fetchUserInfo(): Promise<void> {
		if (this.userId) return; // Already fetched

		try {
			const url = 'https://www.googleapis.com/oauth2/v1/userinfo?alt=json';
			const response = await new Promise<any>((resolve, reject) => {
				const req = https.request(url, {
					method: 'GET',
					headers: {
						'Authorization': `Bearer ${this.accessToken}`,
					}
				}, (res) => {
					let data = '';
					res.on('data', (chunk) => data += chunk);
					res.on('end', () => {
						if (res.statusCode === 200) {
							resolve(JSON.parse(data));
						} else {
							reject(new Error(`Failed to fetch user info: ${res.statusCode}`));
						}
					});
				});
				req.on('error', reject);
				req.end();
			});

<<<<<<< HEAD
			this.userId = response.id;
			console.log('[DirectAPI] ✅ User ID fetched:', this.userId);
		} catch (error) {
			console.error('[DirectAPI] Failed to fetch user info:', error);
			throw error; // This is required for the API call
=======
			this.quotaUser = response.id;
			Logger.debug('DirectAPI', '✅ User ID fetched for quota delegation:', this.quotaUser);
		} catch (error) {
			Logger.error('DirectAPI', 'Failed to fetch user info:', error);
			// Continue without quota delegation
>>>>>>> 3c6c067d
		}
	}

	/**
	 * Generate content with OAuth (non-streaming for simpler implementation)
	 */
	async generateContent(
		model: string,
		contents: Content[],
		systemInstruction: string,
		tools: any[],
		config: { temperature: number; maxOutputTokens: number }
<<<<<<< HEAD
	): Promise<any> {
		console.log('[DirectAPI] Making direct call to cloudcode-pa.googleapis.com');
		console.log('[DirectAPI] Model:', model);
		console.log('[DirectAPI] Using OAuth Bearer token with Gemini Code Assist API');
		console.log('[DirectAPI] Mode: streamGenerateContent with SSE');
=======
	): AsyncGenerator<any> {
		Logger.debug('DirectAPI', 'Making direct call to generativelanguage.googleapis.com');
		Logger.debug('DirectAPI', 'Model:', model);
		Logger.debug('DirectAPI', 'Using OAuth Bearer token with standard Gemini API');
		Logger.debug('DirectAPI', 'Mode: streamGenerateContent (returns JSON array)');
>>>>>>> 3c6c067d

		await this.fetchUserInfo();

		const url = `${this.baseUrl}/${this.apiVersion}:streamGenerateContent?alt=sse`;
		
		// CRITICAL: Manually serialize contents to ensure functionResponse is included
		const serializedContents = contents.map((content, cidx) => {
			Logger.debug('DirectAPI', `🔍 Serializing content ${cidx}: role=${content.role}, parts=${content.parts?.length || 0}`);
			
			return {
				role: content.role,
				parts: content.parts?.map((part, pidx) => {
					const allKeys = Object.keys(part);
					const ownProps = Object.getOwnPropertyNames(part);
					Logger.debug('DirectAPI', `🔍 Part ${pidx}: keys=${allKeys.join(',')}, ownProps=${ownProps.join(',')}`);
					Logger.debug('DirectAPI', `🔍 Part ${pidx}: has text=${part.text !== undefined}, has functionCall=${!!part.functionCall}, has functionResponse=${!!part.functionResponse}`);
					
					if (part.text !== undefined) {
						Logger.debug('DirectAPI', `✅ Serializing text part`);
						return { text: part.text };
					} else if (part.functionCall) {
						Logger.debug('DirectAPI', `✅ Serializing functionCall part`);
						return { 
							functionCall: {
								name: part.functionCall.name,
								args: part.functionCall.args
							}
						};
					} else if (part.functionResponse) {
						Logger.debug('DirectAPI', `✅ Serializing functionResponse part`);
						return {
							functionResponse: {
								name: part.functionResponse.name,
								response: part.functionResponse.response
							}
						};
					} else {
						Logger.debug('DirectAPI', `⚠️  Unknown part type, using spread operator`);
						return { ...part };
					}
				}) || []
			};
		});

		const headers: Record<string, string> = {
			'Content-Type': 'application/json',
			'Authorization': `Bearer ${this.accessToken}`,
			'Accept': '*/*',
			// Align with gemini-cli headers
			'User-Agent': 'GeminiCLI/v24.9.0 (darwin; arm64) google-api-nodejs-client/9.15.1',
			'x-goog-api-client': 'gl-node/24.9.0'
		};

<<<<<<< HEAD
		// Generate unique IDs for session and prompt
		const sessionId = this.generateUUID();
		const userPromptId = `${this.generateUUID()}########1`;
=======
		if (this.quotaUser) {
			headers['X-Goog-Quota-User'] = this.quotaUser;
			Logger.debug('DirectAPI', '💳 Using X-Goog-Quota-User for billing delegation:', this.quotaUser);
		}
>>>>>>> 3c6c067d

		// Wrap the request in gemini-cli format
		const innerRequest: any = {
			contents: serializedContents,
			generationConfig: {
				temperature: config.temperature,
				topP: 1,
				candidateCount: 1
			}
		};

		if (tools && tools.length > 0) {
			innerRequest.tools = tools;
		}

<<<<<<< HEAD
		const body: any = {
			model: model,
			project: this.projectId,
			user_prompt_id: userPromptId,
			request: innerRequest,
			systemInstruction: systemInstruction ? {
				role: 'user',
				parts: [{ text: systemInstruction }]
			} : undefined,
			session_id: sessionId
		};

		console.log('[DirectAPI] ✅ Using correct REST API systemInstruction format (object)');
		console.log('[DirectAPI] ━━━━━━━━━━━━━━━━━━━━━━━━━━━━━━━━━━━━━━━━━━━━━━━━━━━━━━');
		console.log('[DirectAPI] 📤 API REQUEST:');
		console.log('[DirectAPI] ━━━━━━━━━━━━━━━━━━━━━━━━━━━━━━━━━━━━━━━━━━━━━━━━━━━━━━');
		console.log('[DirectAPI] URL:', url);
		console.log('[DirectAPI] Format: JSON array (formatted/pretty-printed)');
		console.log('[DirectAPI] System instruction included:', !!systemInstruction);
		console.log('[DirectAPI] Tools included:', !!tools && tools.length > 0);
		console.log('[DirectAPI] Contents count:', serializedContents.length);
		console.log('[DirectAPI] 🔍 Contents inspection:');
=======
		Logger.debug('DirectAPI', '✅ Using correct REST API systemInstruction format (object)');
		Logger.debug('DirectAPI', '━━━━━━━━━━━━━━━━━━━━━━━━━━━━━━━━━━━━━━━━━━━━━━━━━━━━━━');
		Logger.debug('DirectAPI', '📤 API REQUEST:');
		Logger.debug('DirectAPI', '━━━━━━━━━━━━━━━━━━━━━━━━━━━━━━━━━━━━━━━━━━━━━━━━━━━━━━');
		Logger.debug('DirectAPI', 'URL:', url);
		Logger.debug('DirectAPI', 'Format: JSON array (formatted/pretty-printed)');
		Logger.debug('DirectAPI', 'System instruction included:', !!systemInstruction);
		Logger.debug('DirectAPI', 'Tools included:', !!tools && tools.length > 0);
		Logger.debug('DirectAPI', 'Contents count:', serializedContents.length);
		Logger.debug('DirectAPI', '🔍 Contents inspection:');
>>>>>>> 3c6c067d
		serializedContents.forEach((c, i) => {
			Logger.debug('DirectAPI', `Content ${i}: role=${c.role}, parts.length=${c.parts?.length || 0}`);
			c.parts?.forEach((p: any, j: number) => {
				if (p.text) Logger.debug('DirectAPI', `Part ${j}: text (${p.text.substring(0, 50)}...)`);
				if (p.functionCall) Logger.debug('DirectAPI', `Part ${j}: functionCall (name=${p.functionCall.name})`);
				if (p.functionResponse) Logger.debug('DirectAPI', `Part ${j}: functionResponse (name=${p.functionResponse.name}, responseKeys=${Object.keys(p.functionResponse.response).join(',')})`);
			});
		});
		Logger.debug('DirectAPI', 'Request body:', JSON.stringify(body, null, 2));
		Logger.debug('DirectAPI', '🔍 DEBUGGING: Comparing with SDK format...');
		Logger.debug('DirectAPI', '🔍 SDK would send systemInstruction as string, we send as object');
		Logger.debug('DirectAPI', '🔍 SDK uses streaming, we collect full response');
		Logger.debug('DirectAPI', 'Request prepared, sending...');

		const urlObj = new URL(url);
		const requestBody = JSON.stringify(body);

		const options: https.RequestOptions = {
			hostname: urlObj.hostname,
			port: 443,
			// Ensure query string (?alt=sse) is included; otherwise endpoint schema differs
			path: `${urlObj.pathname}${urlObj.search}`,
			method: 'POST',
			headers: {
				...headers,
				'Content-Length': Buffer.byteLength(requestBody),
			}
		};

		try {
			const httpResponse = await new Promise<any>((resolve, reject) => {
				const req = https.request(options, (res) => {
					Logger.debug('DirectAPI', 'Response status:', res.statusCode);
					
					if (res.statusCode && res.statusCode >= 400) {
						let errorData = '';
						res.on('data', (chunk) => {
							errorData += chunk;
						});
						res.on('end', () => {
							Logger.error('DirectAPI', 'API error:', errorData);
							reject(new Error(`API error: ${res.statusCode} - ${errorData}`));
						});
						return;
					}
					
					resolve(res);
				});

				req.on('error', (error) => {
					Logger.error('DirectAPI', 'Request error:', error);
					reject(error);
				});

				req.write(requestBody);
				req.end();
			});

			Logger.debug('DirectAPI', '━━━━━━━━━━━━━━━━━━━━━━━━━━━━━━━━━━━━━━━━━━━━━━━━━━━━━━');
			Logger.debug('DirectAPI', '📥 RECEIVING RESPONSE:');
			Logger.debug('DirectAPI', '━━━━━━━━━━━━━━━━━━━━━━━━━━━━━━━━━━━━━━━━━━━━━━━━━━━━━━');

			let buffer = '';
			let totalBytes = 0;

			for await (const chunk of httpResponse) {
				const chunkStr = chunk.toString();
				totalBytes += chunkStr.length;
<<<<<<< HEAD
				console.log('[DirectAPI] Received bytes:', chunkStr.length);
=======
				Logger.debug('DirectAPI', 'Received bytes:', chunkStr.length);
				
>>>>>>> 3c6c067d
				buffer += chunkStr;
			}

<<<<<<< HEAD
			// Parse final buffer (SSE format)
			console.log('[DirectAPI] ✅ Response complete!');
			console.log('[DirectAPI] Total response size:', totalBytes, 'bytes');
			console.log('[DirectAPI] Raw response (first 500 chars):', buffer.substring(0, 500));
			console.log('[DirectAPI] Raw response (last 500 chars):', buffer.substring(Math.max(0, buffer.length - 500)));
			console.log('[DirectAPI] Parsing SSE response...');
=======
			// Parse final buffer
			if (buffer.trim()) {
				Logger.debug('DirectAPI', '✅ Stream ended - response complete!');
				Logger.debug('DirectAPI', 'Total response size:', totalBytes, 'bytes');
				Logger.debug('DirectAPI', 'Raw response preview:', buffer.substring(0, 500));
				Logger.debug('DirectAPI', 'Parsing JSON array ...');

				// Remove array brackets and parse
				let jsonArray = buffer.trim();
				if (jsonArray.startsWith('[') && jsonArray.endsWith(']')) {
					jsonArray = jsonArray.slice(1, -1);
				}

				// Parse as single object (streaming returns array with one object)
				const response = JSON.parse(jsonArray);

				Logger.debug('DirectAPI', '━━━━━━━━━━━━━━━━━━━━━━━━━━━━━━━━━━━━━━━━━━━━━━━━━━━━━━');
				Logger.debug('DirectAPI', '✅ RESPONSE PARSED:');
				Logger.debug('DirectAPI', '━━━━━━━━━━━━━━━━━━━━━━━━━━━━━━━━━━━━━━━━━━━━━━━━━━━━━━');
				Logger.debug('DirectAPI', 'Candidates:', response.candidates?.length || 0);
				Logger.debug('DirectAPI', 'Parts:', response.candidates?.[0]?.content?.parts?.length || 0);
				response.candidates?.[0]?.content?.parts?.forEach((p: any, i: number) => {
					if (p.text) Logger.debug('DirectAPI', `Part ${i}: Text (${p.text.length} chars):`, p.text.substring(0, 100));
					if (p.functionCall) Logger.debug('DirectAPI', `Part ${i}: Function call:`, p.functionCall.name);
					if (p.functionResponse) Logger.debug('DirectAPI', `Part ${i}: Function response:`, p.functionResponse.name);
				});
				Logger.debug('DirectAPI', 'Usage:', response.usageMetadata);
				Logger.debug('DirectAPI', 'Full response:', JSON.stringify(response, null, 2));
>>>>>>> 3c6c067d

			// Parse SSE format: multiple "data: {...}" lines
			const lines = buffer.split('\n');
			const dataLines = lines.filter(line => line.trim().startsWith('data:'));
			
			if (dataLines.length === 0) {
				throw new Error('No data lines found in SSE response');
			}
			
			// Parse the last data line (final response)
			const lastDataLine = dataLines[dataLines.length - 1];
			const jsonStr = lastDataLine.substring(5).trim(); // Remove "data:" prefix
			const response = JSON.parse(jsonStr);

			console.log('[DirectAPI] ━━━━━━━━━━━━━━━━━━━━━━━━━━━━━━━━━━━━━━━━━━━━━━━━━━━━━━');
			console.log('[DirectAPI] ✅ RESPONSE PARSED:');
			console.log('[DirectAPI] ━━━━━━━━━━━━━━━━━━━━━━━━━━━━━━━━━━━━━━━━━━━━━━━━━━━━━━');
			console.log('[DirectAPI] Candidates:', response.candidates?.length || 0);
			console.log('[DirectAPI] Parts:', response.candidates?.[0]?.content?.parts?.length || 0);
			response.candidates?.[0]?.content?.parts?.forEach((p: any, i: number) => {
				if (p.text) console.log(`[DirectAPI] Part ${i}: Text (${p.text.length} chars):`, p.text.substring(0, 100));
				if (p.functionCall) console.log(`[DirectAPI] Part ${i}: Function call:`, p.functionCall.name);
				if (p.functionResponse) console.log(`[DirectAPI] Part ${i}: Function response:`, p.functionResponse.name);
			});
			console.log('[DirectAPI] Usage:', response.usageMetadata);
			console.log('[DirectAPI] Full response:', JSON.stringify(response, null, 2));

<<<<<<< HEAD
			console.log('[DirectAPI] ━━━━━━━━━━━━━━━━━━━━━━━━━━━━━━━━━━━━━━━━━━━━━━━━━━━━━━');
			console.log('[DirectAPI] ✅ RESPONSE COMPLETE');
			console.log('[DirectAPI] ━━━━━━━━━━━━━━━━━━━━━━━━━━━━━━━━━━━━━━━━━━━━━━━━━━━━━━');
			
			return response;
=======
			Logger.debug('DirectAPI', '━━━━━━━━━━━━━━━━━━━━━━━━━━━━━━━━━━━━━━━━━━━━━━━━━━━━━━');
			Logger.debug('DirectAPI', '✅ RESPONSE COMPLETE');
			Logger.debug('DirectAPI', '━━━━━━━━━━━━━━━━━━━━━━━━━━━━━━━━━━━━━━━━━━━━━━━━━━━━━━');
>>>>>>> 3c6c067d

		} catch (error: any) {
			Logger.error('DirectAPI', 'Stream error:', error);
			throw error;
		}
	}

	/**
	 * Generate content with Google Search grounding
	 */
	async generateContentWithGrounding(
		model: string,
		contents: Content[],
		query: string
	): Promise<any> {
		Logger.debug('DirectAPI', 'Making grounded search request');
		Logger.debug('DirectAPI', 'Query:', query);

		await this.fetchUserInfo();

		const url = `${this.baseUrl}/${this.apiVersion}/models/${model}:generateContent`;
		
		const headers: Record<string, string> = {
			'Content-Type': 'application/json',
			'Authorization': `Bearer ${this.accessToken}`,
		};

<<<<<<< HEAD
		// No quota header needed for Code Assist API
=======
		if (this.quotaUser) {
			headers['X-Goog-Quota-User'] = this.quotaUser;
			Logger.debug('DirectAPI', '💳 Using quota delegation for search');
		}
>>>>>>> 3c6c067d

		const body = {
			contents: contents.map(c => ({
				role: c.role,
				parts: c.parts?.map(p => ({ text: p.text })) || []
			})),
			generationConfig: {
				temperature: 0.7,
				maxOutputTokens: 8192,
			},
			tools: [{ googleSearch: {} }]
		};

		Logger.debug('DirectAPI', 'Request body:', JSON.stringify(body, null, 2));

		const urlObj = new URL(url);
		const requestBody = JSON.stringify(body);

		const options: https.RequestOptions = {
			hostname: urlObj.hostname,
			port: 443,
			path: urlObj.pathname,
			method: 'POST',
			headers: {
				...headers,
				'Content-Length': Buffer.byteLength(requestBody),
			}
		};

		try {
			const httpResponse = await new Promise<any>((resolve, reject) => {
				const req = https.request(options, (res) => {
					Logger.debug('DirectAPI', 'Search response status:', res.statusCode);
					
					if (res.statusCode && res.statusCode >= 400) {
						let errorData = '';
						res.on('data', (chunk) => {
							errorData += chunk;
						});
						res.on('end', () => {
							Logger.error('DirectAPI', 'Search API error:', errorData);
							reject(new Error(`API error: ${res.statusCode} - ${errorData}`));
						});
						return;
					}
					
					resolve(res);
				});

				req.on('error', (error) => {
					Logger.error('DirectAPI', 'Search request error:', error);
					reject(error);
				});

				req.write(requestBody);
				req.end();
			});

			let responseData = '';
			await new Promise<void>((resolve, reject) => {
				httpResponse.on('data', (chunk: Buffer) => {
					responseData += chunk.toString();
				});
				httpResponse.on('end', () => resolve());
				httpResponse.on('error', reject);
			});

			const parsedResponse = JSON.parse(responseData);
			Logger.debug('DirectAPI', '✅ Search complete');
			
			return parsedResponse;

		} catch (error: any) {
			Logger.error('DirectAPI', 'Search failed:', error);
			throw error;
		}
	}
}
<|MERGE_RESOLUTION|>--- conflicted
+++ resolved
@@ -58,19 +58,11 @@
 				req.end();
 			});
 
-<<<<<<< HEAD
 			this.userId = response.id;
-			console.log('[DirectAPI] ✅ User ID fetched:', this.userId);
-		} catch (error) {
-			console.error('[DirectAPI] Failed to fetch user info:', error);
-			throw error; // This is required for the API call
-=======
-			this.quotaUser = response.id;
-			Logger.debug('DirectAPI', '✅ User ID fetched for quota delegation:', this.quotaUser);
+			Logger.debug('DirectAPI', '✅ User ID fetched:', this.userId);
 		} catch (error) {
 			Logger.error('DirectAPI', 'Failed to fetch user info:', error);
-			// Continue without quota delegation
->>>>>>> 3c6c067d
+			throw error; // This is required for the API call
 		}
 	}
 
@@ -83,19 +75,11 @@
 		systemInstruction: string,
 		tools: any[],
 		config: { temperature: number; maxOutputTokens: number }
-<<<<<<< HEAD
 	): Promise<any> {
-		console.log('[DirectAPI] Making direct call to cloudcode-pa.googleapis.com');
-		console.log('[DirectAPI] Model:', model);
-		console.log('[DirectAPI] Using OAuth Bearer token with Gemini Code Assist API');
-		console.log('[DirectAPI] Mode: streamGenerateContent with SSE');
-=======
-	): AsyncGenerator<any> {
-		Logger.debug('DirectAPI', 'Making direct call to generativelanguage.googleapis.com');
+		Logger.debug('DirectAPI', 'Making direct call to cloudcode-pa.googleapis.com');
 		Logger.debug('DirectAPI', 'Model:', model);
-		Logger.debug('DirectAPI', 'Using OAuth Bearer token with standard Gemini API');
-		Logger.debug('DirectAPI', 'Mode: streamGenerateContent (returns JSON array)');
->>>>>>> 3c6c067d
+		Logger.debug('DirectAPI', 'Using OAuth Bearer token with Gemini Code Assist API');
+		Logger.debug('DirectAPI', 'Mode: streamGenerateContent with SSE');
 
 		await this.fetchUserInfo();
 
@@ -149,16 +133,9 @@
 			'x-goog-api-client': 'gl-node/24.9.0'
 		};
 
-<<<<<<< HEAD
 		// Generate unique IDs for session and prompt
 		const sessionId = this.generateUUID();
 		const userPromptId = `${this.generateUUID()}########1`;
-=======
-		if (this.quotaUser) {
-			headers['X-Goog-Quota-User'] = this.quotaUser;
-			Logger.debug('DirectAPI', '💳 Using X-Goog-Quota-User for billing delegation:', this.quotaUser);
-		}
->>>>>>> 3c6c067d
 
 		// Wrap the request in gemini-cli format
 		const innerRequest: any = {
@@ -174,7 +151,6 @@
 			innerRequest.tools = tools;
 		}
 
-<<<<<<< HEAD
 		const body: any = {
 			model: model,
 			project: this.projectId,
@@ -187,17 +163,6 @@
 			session_id: sessionId
 		};
 
-		console.log('[DirectAPI] ✅ Using correct REST API systemInstruction format (object)');
-		console.log('[DirectAPI] ━━━━━━━━━━━━━━━━━━━━━━━━━━━━━━━━━━━━━━━━━━━━━━━━━━━━━━');
-		console.log('[DirectAPI] 📤 API REQUEST:');
-		console.log('[DirectAPI] ━━━━━━━━━━━━━━━━━━━━━━━━━━━━━━━━━━━━━━━━━━━━━━━━━━━━━━');
-		console.log('[DirectAPI] URL:', url);
-		console.log('[DirectAPI] Format: JSON array (formatted/pretty-printed)');
-		console.log('[DirectAPI] System instruction included:', !!systemInstruction);
-		console.log('[DirectAPI] Tools included:', !!tools && tools.length > 0);
-		console.log('[DirectAPI] Contents count:', serializedContents.length);
-		console.log('[DirectAPI] 🔍 Contents inspection:');
-=======
 		Logger.debug('DirectAPI', '✅ Using correct REST API systemInstruction format (object)');
 		Logger.debug('DirectAPI', '━━━━━━━━━━━━━━━━━━━━━━━━━━━━━━━━━━━━━━━━━━━━━━━━━━━━━━');
 		Logger.debug('DirectAPI', '📤 API REQUEST:');
@@ -208,7 +173,6 @@
 		Logger.debug('DirectAPI', 'Tools included:', !!tools && tools.length > 0);
 		Logger.debug('DirectAPI', 'Contents count:', serializedContents.length);
 		Logger.debug('DirectAPI', '🔍 Contents inspection:');
->>>>>>> 3c6c067d
 		serializedContents.forEach((c, i) => {
 			Logger.debug('DirectAPI', `Content ${i}: role=${c.role}, parts.length=${c.parts?.length || 0}`);
 			c.parts?.forEach((p: any, j: number) => {
@@ -277,52 +241,16 @@
 			for await (const chunk of httpResponse) {
 				const chunkStr = chunk.toString();
 				totalBytes += chunkStr.length;
-<<<<<<< HEAD
-				console.log('[DirectAPI] Received bytes:', chunkStr.length);
-=======
 				Logger.debug('DirectAPI', 'Received bytes:', chunkStr.length);
-				
->>>>>>> 3c6c067d
 				buffer += chunkStr;
 			}
 
-<<<<<<< HEAD
 			// Parse final buffer (SSE format)
-			console.log('[DirectAPI] ✅ Response complete!');
-			console.log('[DirectAPI] Total response size:', totalBytes, 'bytes');
-			console.log('[DirectAPI] Raw response (first 500 chars):', buffer.substring(0, 500));
-			console.log('[DirectAPI] Raw response (last 500 chars):', buffer.substring(Math.max(0, buffer.length - 500)));
-			console.log('[DirectAPI] Parsing SSE response...');
-=======
-			// Parse final buffer
-			if (buffer.trim()) {
-				Logger.debug('DirectAPI', '✅ Stream ended - response complete!');
-				Logger.debug('DirectAPI', 'Total response size:', totalBytes, 'bytes');
-				Logger.debug('DirectAPI', 'Raw response preview:', buffer.substring(0, 500));
-				Logger.debug('DirectAPI', 'Parsing JSON array ...');
-
-				// Remove array brackets and parse
-				let jsonArray = buffer.trim();
-				if (jsonArray.startsWith('[') && jsonArray.endsWith(']')) {
-					jsonArray = jsonArray.slice(1, -1);
-				}
-
-				// Parse as single object (streaming returns array with one object)
-				const response = JSON.parse(jsonArray);
-
-				Logger.debug('DirectAPI', '━━━━━━━━━━━━━━━━━━━━━━━━━━━━━━━━━━━━━━━━━━━━━━━━━━━━━━');
-				Logger.debug('DirectAPI', '✅ RESPONSE PARSED:');
-				Logger.debug('DirectAPI', '━━━━━━━━━━━━━━━━━━━━━━━━━━━━━━━━━━━━━━━━━━━━━━━━━━━━━━');
-				Logger.debug('DirectAPI', 'Candidates:', response.candidates?.length || 0);
-				Logger.debug('DirectAPI', 'Parts:', response.candidates?.[0]?.content?.parts?.length || 0);
-				response.candidates?.[0]?.content?.parts?.forEach((p: any, i: number) => {
-					if (p.text) Logger.debug('DirectAPI', `Part ${i}: Text (${p.text.length} chars):`, p.text.substring(0, 100));
-					if (p.functionCall) Logger.debug('DirectAPI', `Part ${i}: Function call:`, p.functionCall.name);
-					if (p.functionResponse) Logger.debug('DirectAPI', `Part ${i}: Function response:`, p.functionResponse.name);
-				});
-				Logger.debug('DirectAPI', 'Usage:', response.usageMetadata);
-				Logger.debug('DirectAPI', 'Full response:', JSON.stringify(response, null, 2));
->>>>>>> 3c6c067d
+			Logger.debug('DirectAPI', '✅ Response complete!');
+			Logger.debug('DirectAPI', 'Total response size:', totalBytes, 'bytes');
+			Logger.debug('DirectAPI', 'Raw response (first 500 chars):', buffer.substring(0, 500));
+			Logger.debug('DirectAPI', 'Raw response (last 500 chars):', buffer.substring(Math.max(0, buffer.length - 500)));
+			Logger.debug('DirectAPI', 'Parsing SSE response...');
 
 			// Parse SSE format: multiple "data: {...}" lines
 			const lines = buffer.split('\n');
@@ -337,30 +265,24 @@
 			const jsonStr = lastDataLine.substring(5).trim(); // Remove "data:" prefix
 			const response = JSON.parse(jsonStr);
 
-			console.log('[DirectAPI] ━━━━━━━━━━━━━━━━━━━━━━━━━━━━━━━━━━━━━━━━━━━━━━━━━━━━━━');
-			console.log('[DirectAPI] ✅ RESPONSE PARSED:');
-			console.log('[DirectAPI] ━━━━━━━━━━━━━━━━━━━━━━━━━━━━━━━━━━━━━━━━━━━━━━━━━━━━━━');
-			console.log('[DirectAPI] Candidates:', response.candidates?.length || 0);
-			console.log('[DirectAPI] Parts:', response.candidates?.[0]?.content?.parts?.length || 0);
+			Logger.debug('DirectAPI', '━━━━━━━━━━━━━━━━━━━━━━━━━━━━━━━━━━━━━━━━━━━━━━━━━━━━━━');
+			Logger.debug('DirectAPI', '✅ RESPONSE PARSED:');
+			Logger.debug('DirectAPI', '━━━━━━━━━━━━━━━━━━━━━━━━━━━━━━━━━━━━━━━━━━━━━━━━━━━━━━');
+			Logger.debug('DirectAPI', 'Candidates:', response.candidates?.length || 0);
+			Logger.debug('DirectAPI', 'Parts:', response.candidates?.[0]?.content?.parts?.length || 0);
 			response.candidates?.[0]?.content?.parts?.forEach((p: any, i: number) => {
-				if (p.text) console.log(`[DirectAPI] Part ${i}: Text (${p.text.length} chars):`, p.text.substring(0, 100));
-				if (p.functionCall) console.log(`[DirectAPI] Part ${i}: Function call:`, p.functionCall.name);
-				if (p.functionResponse) console.log(`[DirectAPI] Part ${i}: Function response:`, p.functionResponse.name);
-			});
-			console.log('[DirectAPI] Usage:', response.usageMetadata);
-			console.log('[DirectAPI] Full response:', JSON.stringify(response, null, 2));
-
-<<<<<<< HEAD
-			console.log('[DirectAPI] ━━━━━━━━━━━━━━━━━━━━━━━━━━━━━━━━━━━━━━━━━━━━━━━━━━━━━━');
-			console.log('[DirectAPI] ✅ RESPONSE COMPLETE');
-			console.log('[DirectAPI] ━━━━━━━━━━━━━━━━━━━━━━━━━━━━━━━━━━━━━━━━━━━━━━━━━━━━━━');
+				if (p.text) Logger.debug('DirectAPI', `Part ${i}: Text (${p.text.length} chars):`, p.text.substring(0, 100));
+				if (p.functionCall) Logger.debug('DirectAPI', `Part ${i}: Function call:`, p.functionCall.name);
+				if (p.functionResponse) Logger.debug('DirectAPI', `Part ${i}: Function response:`, p.functionResponse.name);
+			});
+			Logger.debug('DirectAPI', 'Usage:', response.usageMetadata);
+			Logger.debug('DirectAPI', 'Full response:', JSON.stringify(response, null, 2));
+
+			Logger.debug('DirectAPI', '━━━━━━━━━━━━━━━━━━━━━━━━━━━━━━━━━━━━━━━━━━━━━━━━━━━━━━');
+			Logger.debug('DirectAPI', '✅ RESPONSE COMPLETE');
+			Logger.debug('DirectAPI', '━━━━━━━━━━━━━━━━━━━━━━━━━━━━━━━━━━━━━━━━━━━━━━━━━━━━━━');
 			
 			return response;
-=======
-			Logger.debug('DirectAPI', '━━━━━━━━━━━━━━━━━━━━━━━━━━━━━━━━━━━━━━━━━━━━━━━━━━━━━━');
-			Logger.debug('DirectAPI', '✅ RESPONSE COMPLETE');
-			Logger.debug('DirectAPI', '━━━━━━━━━━━━━━━━━━━━━━━━━━━━━━━━━━━━━━━━━━━━━━━━━━━━━━');
->>>>>>> 3c6c067d
 
 		} catch (error: any) {
 			Logger.error('DirectAPI', 'Stream error:', error);
@@ -388,14 +310,7 @@
 			'Authorization': `Bearer ${this.accessToken}`,
 		};
 
-<<<<<<< HEAD
 		// No quota header needed for Code Assist API
-=======
-		if (this.quotaUser) {
-			headers['X-Goog-Quota-User'] = this.quotaUser;
-			Logger.debug('DirectAPI', '💳 Using quota delegation for search');
-		}
->>>>>>> 3c6c067d
 
 		const body = {
 			contents: contents.map(c => ({
