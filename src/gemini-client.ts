import { Notice } from 'obsidian';
import type { GeminiSettings } from './settings';
import type { VaultAdapter } from './utils/vault-adapter';
import { 
	GoogleGenAI, 
	Content, 
	Part, 
	GenerateContentParameters,
	GenerateContentResponse,
	Tool,
	FunctionDeclaration,
	Type
} from '@google/genai';
import { getEffectiveModel, getFallbackModel } from './utils/model-selection';
import { OAuthHandler } from './oauth-handler';
import { DirectGeminiAPIClient } from './gemini-api-client';
import { MemoryManager } from './memory-manager';
import { VaultTools } from './vault-tools';
import { Logger } from './utils/logger';
import type { App } from 'obsidian';

export interface Message {
	id: string;
	role: 'user' | 'assistant' | 'system';
	content: string;
	timestamp: number;
	toolCalls?: ToolCall[];
}

export interface ToolCall {
	name: string;
	args: Record<string, any>;
	status: 'pending' | 'approved' | 'rejected' | 'executed';
	result?: string;
	error?: string;
}

export interface StreamChunk {
	text: string;
	done: boolean;
	toolCalls?: ToolCall[];
}

export type ToolApprovalHandler = (toolName: string, args: Record<string, any>) => Promise<boolean>;

export class GeminiClient {
	private googleGenAI: GoogleGenAI | null = null;
	private directAPIClient: DirectGeminiAPIClient | null = null;
	private history: Content[] = [];
	private settings: GeminiSettings;
	private vaultAdapter: VaultAdapter;
	private vaultPath: string;
	private tools: Tool[] = [];
	private toolApprovalHandler: ToolApprovalHandler | null = null;
	private memoryManager: MemoryManager;
	private vaultTools: VaultTools;
	private app: App;

	constructor(settings: GeminiSettings, vaultAdapter: VaultAdapter, vaultPath: string, pluginDataPath: string, app: App) {
		this.settings = settings;
		this.vaultAdapter = vaultAdapter;
		this.vaultPath = vaultPath;
		this.app = app;
		this.memoryManager = new MemoryManager(vaultAdapter.vault.adapter, pluginDataPath);
		this.vaultTools = new VaultTools(app, vaultAdapter);
	}

	setToolApprovalHandler(handler: ToolApprovalHandler): void {
		this.toolApprovalHandler = handler;
	}

	/**
	 * Check if the client is properly initialized and ready to use
	 */
	isInitialized(): boolean {
		return this.googleGenAI !== null || this.directAPIClient !== null;
	}

	async initialize(): Promise<void> {
		const originalGcpProject = process.env.GOOGLE_CLOUD_PROJECT;
		const originalGcpLocation = process.env.GOOGLE_CLOUD_LOCATION;
		const originalUseVertexAI = process.env.GOOGLE_GENAI_USE_VERTEXAI;
		const originalGcpCredentials = process.env.GOOGLE_APPLICATION_CREDENTIALS;
		
		try {
		delete process.env.GOOGLE_CLOUD_PROJECT;
		delete process.env.GOOGLE_CLOUD_LOCATION;
		delete process.env.GOOGLE_GENAI_USE_VERTEXAI;
		delete process.env.GOOGLE_APPLICATION_CREDENTIALS;
		
		Logger.debug('Gemini', 'Cleared GCP environment variables to prevent metadata service calls');
		Logger.debug('Gemini', 'GOOGLE_CLOUD_PROJECT: undefined (cleared)');
		Logger.debug('Gemini', 'GOOGLE_CLOUD_LOCATION: undefined (cleared)');
		Logger.debug('Gemini', 'GOOGLE_GENAI_USE_VERTEXAI: undefined (cleared)');
			
			if (this.settings.useOAuth) {
				Logger.debug('Gemini', 'Initializing with OAuth authentication');
				Logger.debug('Gemini', 'Using Standard Gemini API (like ai-note-organizer)');
				Logger.debug('Gemini', '✅ No GCP project required');
				
				if (!this.settings.oauthAccessToken) {
					throw new Error('OAuth not authenticated. Please authenticate in settings.');
				}

				Logger.debug('Gemini', 'OAuth token present, checking expiry...');
				
				if (this.settings.oauthExpiresAt && 
					OAuthHandler.isTokenExpired(this.settings.oauthExpiresAt)) {
					
					if (!this.settings.oauthRefreshToken) {
						throw new Error('OAuth token expired and no refresh token available');
					}

<<<<<<< HEAD
					console.log('[Gemini] Token expired, refreshing...');
					
					// Initialize OAuth handler and refresh token
					const oauthHandler = new OAuthHandler();
					const clientSecretPath = `${this.vaultPath}/.obsidian/plugins/gemini-assistant/client_secret.json`;
					await oauthHandler.initialize(clientSecretPath);
					
					const newTokens = await oauthHandler.refreshToken(this.settings.oauthRefreshToken);
=======
					Logger.debug('Gemini', 'Token expired, refreshing...');
					const proxyUrl = this.settings.oauthProxyUrl || 'https://oauth.sysrq.io/obsidian-ai-note-organizer';
					const newTokens = await OAuthHandler.refreshToken(
						this.settings.oauthRefreshToken,
						proxyUrl
					);
>>>>>>> 3c6c067d

					this.settings.oauthAccessToken = newTokens.access_token;
					if (newTokens.refresh_token) {
						this.settings.oauthRefreshToken = newTokens.refresh_token;
					}
					this.settings.oauthExpiresAt = Date.now() / 1000 + newTokens.expires_in;
					
					Logger.debug('Gemini', 'Token refreshed successfully');
					new Notice('OAuth token refreshed');
				} else {
					Logger.debug('Gemini', 'Token still valid');
				}

				this.directAPIClient = new DirectGeminiAPIClient(this.settings.oauthAccessToken);
				this.googleGenAI = null;

				Logger.debug('Gemini', 'Standard Gemini API client initialized with OAuth');
				Logger.debug('Gemini', 'Using generativelanguage.googleapis.com with direct fetch()');
				Logger.debug('Gemini', '✅ Quota delegation enabled (billing to user account)');

			} else {
				Logger.debug('Gemini', 'Initializing with API key authentication');
				
				if (!this.settings.apiKey) {
					throw new Error('API key must be configured');
				}

				const userAgent = `ObsidianGeminiPlugin/0.1.0 (Obsidian)`;
				const headers: Record<string, string> = {
					'User-Agent': userAgent,
				};

				Logger.debug('Gemini', 'Creating GoogleGenAI client with API key');
				Logger.debug('Gemini', 'Using generativelanguage.googleapis.com endpoint (vertexai: false)');

				this.googleGenAI = new GoogleGenAI({
					apiKey: this.settings.apiKey,
					vertexai: false,
					httpOptions: { headers },
				});

				Logger.debug('Gemini', 'API key client initialized successfully');
			}

			try {
				await this.memoryManager.loadMemories();
				Logger.debug('Gemini', `Loaded ${this.memoryManager.getMemoryCount()} memories`);
			} catch (error) {
				Logger.error('Gemini', 'Failed to load memories:', error);
			}

			if (this.settings.enableFileTools) {
				this.initializeTools();
			}

			Logger.debug('Gemini', 'Client initialized successfully');
			
			if (originalGcpProject !== undefined) process.env.GOOGLE_CLOUD_PROJECT = originalGcpProject;
			if (originalGcpLocation !== undefined) process.env.GOOGLE_CLOUD_LOCATION = originalGcpLocation;
			if (originalUseVertexAI !== undefined) process.env.GOOGLE_GENAI_USE_VERTEXAI = originalUseVertexAI;
			if (originalGcpCredentials !== undefined) process.env.GOOGLE_APPLICATION_CREDENTIALS = originalGcpCredentials;

		} catch (error) {
			Logger.error('Gemini', 'Failed to initialize:', error);
			if (originalGcpProject !== undefined) process.env.GOOGLE_CLOUD_PROJECT = originalGcpProject;
			if (originalGcpLocation !== undefined) process.env.GOOGLE_CLOUD_LOCATION = originalGcpLocation;
			if (originalUseVertexAI !== undefined) process.env.GOOGLE_GENAI_USE_VERTEXAI = originalUseVertexAI;
			if (originalGcpCredentials !== undefined) process.env.GOOGLE_APPLICATION_CREDENTIALS = originalGcpCredentials;
			throw error;
		}
	}

	private initializeTools(): void {
		const functionDeclarations: FunctionDeclaration[] = [];

		functionDeclarations.push({
			name: 'read_file',
			description: 'Reads and returns the content of a specified file from the vault. Handles text files and returns their content.',
			parameters: {
				type: Type.OBJECT,
				properties: {
					file_path: {
						type: Type.STRING,
						description: 'The path to the file relative to the vault root (e.g., "folder/note.md")'
					},
					offset: {
						type: Type.NUMBER,
						description: 'Optional: Line number to start reading from'
					},
					limit: {
						type: Type.NUMBER,
						description: 'Optional: Number of lines to read'
					}
				},
				required: ['file_path']
			}
		});

		functionDeclarations.push({
			name: 'list_files',
			description: 'Lists all files in the vault or in a specific directory.',
			parameters: {
				type: Type.OBJECT,
				properties: {
					directory: {
						type: Type.STRING,
						description: 'Optional: Directory path to list files from. If not provided, lists all files in vault.'
					}
				}
			}
		});

		functionDeclarations.push({
			name: 'read_many_files',
			description: 'Reads content from multiple files specified by paths or glob patterns within the vault. Concatenates text file content with separators. Supports include/exclude patterns for filtering files.',
			parameters: {
				type: Type.OBJECT,
				properties: {
					paths: {
						type: Type.ARRAY,
						items: {
							type: Type.STRING
						},
						description: 'Required: Array of glob patterns or paths relative to vault root (e.g., ["src/**/*.ts"], ["README.md", "docs/*"])'
					},
					include: {
						type: Type.ARRAY,
						items: {
							type: Type.STRING
						},
						description: 'Optional: Additional glob patterns to include. Merged with paths parameter.'
					},
					exclude: {
						type: Type.ARRAY,
						items: {
							type: Type.STRING
						},
						description: 'Optional: Glob patterns for files/directories to exclude (e.g., ["**/*.log", "temp/"])'
					},
					useDefaultExcludes: {
						type: Type.BOOLEAN,
						description: 'Optional: Whether to apply default exclusion patterns (node_modules, .git, etc.). Defaults to true.'
					}
				},
				required: ['paths']
			}
		});

		if (this.settings.enableFileTools) {
			functionDeclarations.push({
				name: 'write_file',
				description: 'Creates a new file or overwrites an existing file in the vault with the provided content.',
				parameters: {
					type: Type.OBJECT,
					properties: {
						file_path: {
							type: Type.STRING,
							description: 'The path where the file should be created/written'
						},
						content: {
							type: Type.STRING,
							description: 'The content to write to the file'
						}
					},
					required: ['file_path', 'content']
				}
			});
		}

		functionDeclarations.push({
			name: 'web_fetch',
			description: 'Processes content from URL(s), including local and private network addresses. Include up to 20 URLs and instructions (e.g., summarize, extract specific data) directly in the prompt parameter.',
			parameters: {
				type: Type.OBJECT,
				properties: {
					prompt: {
						type: Type.STRING,
						description: 'A comprehensive prompt that includes the URL(s) (up to 20) to fetch and specific instructions on how to process their content (e.g., "Summarize https://example.com/article and extract key points from https://another.com/data"). Must contain at least one URL starting with http:// or https://.'
					}
				},
				required: ['prompt']
			}
		});

		functionDeclarations.push({
			name: 'google_web_search',
			description: 'Performs a web search using Google Search (via the Gemini API) and returns the results. This tool is useful for finding information on the internet based on a query.',
			parameters: {
				type: Type.OBJECT,
				properties: {
					query: {
						type: Type.STRING,
						description: 'The search query to find information on the web.'
					}
				},
				required: ['query']
			}
		});

		functionDeclarations.push({
			name: 'save_memory',
			description: 'Saves a specific piece of information or fact to your long-term memory. Use this when the user explicitly asks you to remember something, or when they state a clear, concise fact that seems important to retain for future interactions.',
			parameters: {
				type: Type.OBJECT,
				properties: {
					fact: {
						type: Type.STRING,
						description: 'The specific fact or piece of information to remember. Should be a clear, self-contained statement (e.g., "My preferred programming language is Python", "The project I\'m working on is called \'my-app\'").'
					},
					category: {
						type: Type.STRING,
						description: 'Optional: Category or tag for this memory (e.g., "preference", "project", "fact").'
					}
				},
				required: ['fact']
			}
		});

		functionDeclarations.push({
			name: 'delete_memory',
			description: 'Deletes a specific memory by searching for facts that match the given text. Use this to remove incorrect, outdated, or duplicate memories. When a user corrects a previously saved fact, delete the old one before saving the new one.',
			parameters: {
				type: Type.OBJECT,
				properties: {
					fact_to_delete: {
						type: Type.STRING,
						description: 'The fact text to search for and delete. Will delete all memories that contain this text (case-insensitive partial match).'
					}
				},
				required: ['fact_to_delete']
			}
		});

		// ========================================================================
		// Vault Navigation & Discovery Tools
		// ========================================================================

		functionDeclarations.push({
			name: 'get_active_file',
			description: 'Gets information about the currently open/active file in Obsidian, including its path, metadata, tags, and a content preview.',
			parameters: {
				type: Type.OBJECT,
				properties: {}
			}
		});

		functionDeclarations.push({
			name: 'open_file',
			description: 'Opens a file in Obsidian. Can open in the current pane or create a new pane.',
			parameters: {
				type: Type.OBJECT,
				properties: {
					file_path: {
						type: Type.STRING,
						description: 'Path to the file to open (relative to vault root)'
					},
					new_pane: {
						type: Type.BOOLEAN,
						description: 'Optional: If true, opens the file in a new pane/split. Defaults to false (opens in current pane).'
					}
				},
				required: ['file_path']
			}
		});

		functionDeclarations.push({
			name: 'search_vault',
			description: 'Searches the entire vault for files containing specific text. Automatically uses Omnisearch plugin if available for better results (fuzzy matching, relevance scoring, PDF support), otherwise falls back to built-in search. Returns matching files with context snippets showing where the text appears.',
			parameters: {
				type: Type.OBJECT,
				properties: {
					query: {
						type: Type.STRING,
						description: 'The text to search for across all vault files'
					},
					limit: {
						type: Type.NUMBER,
						description: 'Optional: Maximum number of files to return. Defaults to 20.'
					}
				},
				required: ['query']
			}
		});

		functionDeclarations.push({
			name: 'get_recent_files',
			description: 'Gets a list of recently modified files in the vault, sorted by modification time.',
			parameters: {
				type: Type.OBJECT,
				properties: {
					count: {
						type: Type.NUMBER,
						description: 'Optional: Number of files to return. Defaults to 10.'
					},
					hours_back: {
						type: Type.NUMBER,
						description: 'Optional: How many hours back to look for modifications. Defaults to 24.'
					}
				}
			}
		});

		// ========================================================================
		// Link & Connection Tools
		// ========================================================================

		functionDeclarations.push({
			name: 'get_backlinks',
			description: 'Gets all backlinks TO a specific file (i.e., files that link to this file).',
			parameters: {
				type: Type.OBJECT,
				properties: {
					file_path: {
						type: Type.STRING,
						description: 'Path to the file to get backlinks for'
					}
				},
				required: ['file_path']
			}
		});

		functionDeclarations.push({
			name: 'get_outgoing_links',
			description: 'Gets all outgoing links FROM a specific file (i.e., files that this file links to).',
			parameters: {
				type: Type.OBJECT,
				properties: {
					file_path: {
						type: Type.STRING,
						description: 'Path to the file to get outgoing links from'
					}
				},
				required: ['file_path']
			}
		});

		functionDeclarations.push({
			name: 'get_graph_neighbors',
			description: 'Gets all directly connected notes (both incoming and outgoing links) for a file. Useful for understanding the local graph structure around a note.',
			parameters: {
				type: Type.OBJECT,
				properties: {
					file_path: {
						type: Type.STRING,
						description: 'Path to the file to get neighbors for'
					}
				},
				required: ['file_path']
			}
		});

		// ========================================================================
		// File Management Tools
		// ========================================================================

		functionDeclarations.push({
			name: 'rename_file',
			description: 'Renames a file. Obsidian automatically updates all backlinks to use the new name.',
			parameters: {
				type: Type.OBJECT,
				properties: {
					file_path: {
						type: Type.STRING,
						description: 'Current path of the file to rename'
					},
					new_name: {
						type: Type.STRING,
						description: 'New name for the file (just the filename, not the full path). Will be automatically sanitized.'
					}
				},
				required: ['file_path', 'new_name']
			}
		});

		functionDeclarations.push({
			name: 'create_folder',
			description: 'Creates a new folder in the vault. Automatically creates parent folders if needed (recursive).',
			parameters: {
				type: Type.OBJECT,
				properties: {
					folder_path: {
						type: Type.STRING,
						description: 'Path of the folder to create (e.g., "archive" or "projects/2024/Q1")'
					}
				},
				required: ['folder_path']
			}
		});

		functionDeclarations.push({
			name: 'move_file',
			description: 'Moves a file to a different folder in the vault.',
			parameters: {
				type: Type.OBJECT,
				properties: {
					source_path: {
						type: Type.STRING,
						description: 'Current path of the file to move'
					},
					target_folder: {
						type: Type.STRING,
						description: 'Target folder path (e.g., "archive" or "projects/completed")'
					}
				},
				required: ['source_path', 'target_folder']
			}
		});

		functionDeclarations.push({
			name: 'delete_file',
			description: 'Deletes a file from the vault. By default, moves to system trash. Use with caution.',
			parameters: {
				type: Type.OBJECT,
				properties: {
					file_path: {
						type: Type.STRING,
						description: 'Path to the file to delete'
					},
					permanent: {
						type: Type.BOOLEAN,
						description: 'Optional: If true, permanently deletes the file. If false (default), moves to system trash.'
					}
				},
				required: ['file_path']
			}
		});

		// ========================================================================
		// Metadata & Organization Tools
		// ========================================================================

		functionDeclarations.push({
			name: 'get_file_metadata',
			description: 'Gets comprehensive metadata about a file including frontmatter, tags, links, backlinks, creation/modification dates, and file statistics.',
			parameters: {
				type: Type.OBJECT,
				properties: {
					file_path: {
						type: Type.STRING,
						description: 'Path to the file to get metadata for'
					}
				},
				required: ['file_path']
			}
		});

		functionDeclarations.push({
			name: 'update_frontmatter',
			description: 'Updates or adds fields to a file\'s YAML frontmatter. Useful for adding tags, aliases, or custom metadata.',
			parameters: {
				type: Type.OBJECT,
				properties: {
					file_path: {
						type: Type.STRING,
						description: 'Path to the file to update'
					},
					updates: {
						type: Type.OBJECT,
						description: 'Key-value pairs to add/update in frontmatter (e.g., {"tags": ["important", "project"], "status": "in-progress"})'
					}
				},
				required: ['file_path', 'updates']
			}
		});

		functionDeclarations.push({
			name: 'get_tags',
			description: 'Gets all tags in the vault or tags from a specific file.',
			parameters: {
				type: Type.OBJECT,
				properties: {
					file_path: {
						type: Type.STRING,
						description: 'Optional: Path to a specific file. If not provided, returns all tags in the entire vault.'
					}
				}
			}
		});

		// ========================================================================
		// Workflow & Template Tools
		// ========================================================================

		functionDeclarations.push({
			name: 'get_daily_note',
			description: 'Gets or creates today\'s daily note based on Obsidian\'s Daily Notes plugin settings. Automatically opens the note.',
			parameters: {
				type: Type.OBJECT,
				properties: {}
			}
		});

		functionDeclarations.push({
			name: 'create_from_template',
			description: 'Creates a new file from a template. Supports variable replacement ({{variable}}) and automatic date/time insertion.',
			parameters: {
				type: Type.OBJECT,
				properties: {
					template_path: {
						type: Type.STRING,
						description: 'Path to the template file to use'
					},
					new_file_path: {
						type: Type.STRING,
						description: 'Path where the new file should be created'
					},
					variables: {
						type: Type.OBJECT,
						description: 'Optional: Variables to replace in the template (e.g., {"title": "My Note", "author": "John"}). Template uses {{variable}} syntax.'
					}
				},
				required: ['template_path', 'new_file_path']
			}
		});

		// ========================================================================
		// Workspace Management Tools
		// ========================================================================

		functionDeclarations.push({
			name: 'get_workspace_layout',
			description: 'Gets information about the current workspace layout, including all open files and which panes they\'re in.',
			parameters: {
				type: Type.OBJECT,
				properties: {}
			}
		});

		functionDeclarations.push({
			name: 'create_pane',
			description: 'Creates a new pane/split in the workspace. Can optionally open a specific file in the new pane.',
			parameters: {
				type: Type.OBJECT,
				properties: {
					file_path: {
						type: Type.STRING,
						description: 'Optional: Path to a file to open in the new pane'
					},
					direction: {
						type: Type.STRING,
						description: 'Optional: Split direction - "vertical" (default) or "horizontal"'
					}
				}
			}
		});

		this.tools = [{ functionDeclarations }];
	}

	private async executeTool(name: string, args: Record<string, any>): Promise<string> {
		try {
			Logger.info('Tools', `Executing tool: ${name}`, args);

			switch (name) {
				case 'read_file':
					return await this.vaultAdapter.readFile(args.file_path as string);

				case 'list_files':
					const files = await this.vaultAdapter.listFiles((args.directory as string | undefined) || '');
					const displayFiles = files.slice(0, 20);
					const result = displayFiles.join('\n');
					const suffix = files.length > 20 ? `\n... and ${files.length - 20} more files` : '';
					return `Files in vault${args.directory ? ` (${args.directory})` : ''} (${files.length} total):\n${result}${suffix}`;

			case 'write_file': {
				const sanitizedPath = this.sanitizeFilePath(args.file_path as string);
				if (sanitizedPath !== args.file_path) {
					Logger.debug('WriteFile', `Sanitized path: "${args.file_path}" → "${sanitizedPath}"`);
				}
				await this.vaultAdapter.writeFile(sanitizedPath, args.content as string);
				return `File written successfully: ${sanitizedPath}${sanitizedPath !== args.file_path ? ` (sanitized from: ${args.file_path})` : ''}`;
			}

				case 'web_fetch':
					return await this.executeWebFetch(args);

				case 'google_web_search':
					return await this.executeGoogleWebSearch(args);

				case 'read_many_files':
					return await this.executeReadManyFiles(args);

			case 'save_memory':
				return await this.executeSaveMemory(args);

			case 'delete_memory':
				return await this.executeDeleteMemory(args);

			// Vault Navigation & Discovery
			case 'get_active_file':
				return await this.vaultTools.getActiveFile();

			case 'open_file':
				return await this.vaultTools.openFile(args.file_path, args.new_pane || false);

			case 'search_vault':
				return await this.vaultTools.searchVault(args.query, args.limit || 20);

			case 'get_recent_files':
				return await this.vaultTools.getRecentFiles(args.count || 10, args.hours_back || 24);

			// Link & Connection Tools
			case 'get_backlinks':
				return await this.vaultTools.getBacklinks(args.file_path);

			case 'get_outgoing_links':
				return await this.vaultTools.getOutgoingLinks(args.file_path);

			case 'get_graph_neighbors':
				return await this.vaultTools.getGraphNeighbors(args.file_path);

			// File Management
			case 'rename_file':
				return await this.vaultTools.renameFile(args.file_path, args.new_name);

			case 'create_folder':
				return await this.vaultTools.createFolder(args.folder_path);

			case 'move_file':
				return await this.vaultTools.moveFile(args.source_path, args.target_folder);

			case 'delete_file':
				return await this.vaultTools.deleteFile(args.file_path, args.permanent || false);

			// Metadata & Organization
			case 'get_file_metadata':
				return await this.vaultTools.getFileMetadata(args.file_path);

			case 'update_frontmatter':
				return await this.vaultTools.updateFrontmatter(args.file_path, args.updates);

			case 'get_tags':
				return await this.vaultTools.getTags(args.file_path);

			// Workflow & Templates
			case 'get_daily_note':
				return await this.vaultTools.getDailyNote();

			case 'create_from_template':
				return await this.vaultTools.createFromTemplate(
					args.template_path,
					args.new_file_path,
					args.variables
				);

			// Workspace Management
			case 'get_workspace_layout':
				return await this.vaultTools.getWorkspaceLayout();

			case 'create_pane':
				return await this.vaultTools.createPane(args.file_path, args.direction || 'vertical');

			default:
				throw new Error(`Unknown tool: ${name}`);
			}
		} catch (error) {
			const errorMsg = `Error executing ${name}: ${error.message}`;
			Logger.error('Error', errorMsg);
			return errorMsg;
		}
	}

	private async executeWebFetch(args: Record<string, any>): Promise<string> {
		const prompt = args.prompt as string;
		
		if (!prompt || prompt.trim() === '') {
			throw new Error("The 'prompt' parameter cannot be empty and must contain URL(s) and instructions.");
		}
		
		if (!prompt.includes('http://') && !prompt.includes('https://')) {
			throw new Error("The 'prompt' must contain at least one valid URL (starting with http:// or https://).");
		}

		const urls = this.extractUrls(prompt);
		if (urls.length === 0) {
			throw new Error('No valid URLs found in prompt');
		}

		const url = urls[0];
		Logger.debug('WebFetch', `Processing prompt: "${prompt.substring(0, 100)}..."`);
		Logger.debug('WebFetch', `Extracted URL: ${url}`);

		let fetchUrl = url;
		if (url.includes('github.com') && url.includes('/blob/')) {
			fetchUrl = url.replace('github.com', 'raw.githubusercontent.com').replace('/blob/', '/');
			Logger.debug('WebFetch', `Converted GitHub URL: ${fetchUrl}`);
		}

		// Follow redirects with a maximum limit to prevent infinite loops
		const response = await this.fetchWithRedirects(fetchUrl, 5);
		
		return this.processWebFetchResponse(response, url, prompt);
	}

	private async fetchWithRedirects(url: string, maxRedirects: number): Promise<{statusCode: number, headers: any, data: string, finalUrl: string}> {
		if (maxRedirects <= 0) {
			throw new Error('Too many redirects (max 5)');
		}

		Logger.debug('WebFetch', `Fetching: ${url} (${maxRedirects} redirects remaining)`);
		
		const https = require('https');
		const http = require('http');
		const urlObj = new URL(url);
		const isHttps = urlObj.protocol === 'https:';
		const client = isHttps ? https : http;

		const response = await new Promise<{statusCode: number, headers: any, data: string}>((resolve, reject) => {
			const request = client.request(url, {
				method: 'GET',
				headers: {
					'User-Agent': 'ObsidianGeminiPlugin/0.1.0',
				},
				timeout: 10000
			}, (response: any) => {
				let data = '';
				response.on('data', (chunk: string) => {
					data += chunk;
				});
				response.on('end', () => {
					resolve({
						statusCode: response.statusCode,
						headers: response.headers,
						data: data
					});
				});
			});

			request.on('error', (error: Error) => {
				reject(error);
			});

			request.on('timeout', () => {
				request.destroy();
				reject(new Error('Request timeout'));
			});

			request.end();
		});

		// Check for redirect status codes (301, 302, 303, 307, 308)
		if (response.statusCode >= 300 && response.statusCode < 400) {
			const location = response.headers.location;
			if (location) {
				Logger.debug('WebFetch', `Following redirect ${response.statusCode} to: ${location}`);
				
				// Handle relative redirects
				const redirectUrl = location.startsWith('http') ? location : new URL(location, url).toString();
				
				// Recursively follow redirects
				return await this.fetchWithRedirects(redirectUrl, maxRedirects - 1);
			} else {
				throw new Error(`Redirect response (${response.statusCode}) without Location header`);
			}
		}

		// Check for successful response
		if (response.statusCode < 200 || response.statusCode >= 300) {
			throw new Error(`Request failed with status code ${response.statusCode}`);
		}

		return {
			...response,
			finalUrl: url
		};
	}

	private processWebFetchResponse(response: {statusCode: number, headers: any, data: string, finalUrl: string}, originalUrl: string, prompt: string): string {
		try {
			const contentType = response.headers['content-type'] || '';
			let content: string;

			if (contentType.includes('application/json')) {
				try {
					const json = JSON.parse(response.data);
					content = JSON.stringify(json, null, 2);
				} catch (e) {
					content = response.data;
				}
			} else if (contentType.includes('text/')) {
				content = response.data;
			} else {
				content = response.data.length > 10000 
					? response.data.substring(0, 10000) + '\n... (content truncated due to size)'
					: response.data;
			}

			const MAX_CONTENT_LENGTH = 100000;
			if (content.length > MAX_CONTENT_LENGTH) {
				content = content.substring(0, MAX_CONTENT_LENGTH) + '\n... (content truncated due to size)';
			}

			Logger.debug('WebFetch', `Success: ${content.length} characters`);
			
			// Include redirect information if the final URL differs from the original
			const urlInfo = response.finalUrl !== originalUrl 
				? `Web fetch successful (followed redirects from ${originalUrl} to ${response.finalUrl}):\n\n`
				: `Web fetch successful from ${originalUrl}:\n\n`;
			
			return urlInfo + content;

		} catch (error: any) {
			const errorMessage = `Fetch failed: ${error.message}`;
			Logger.error('WebFetch', 'Error:', errorMessage, error);
			throw new Error(errorMessage);
		}
	}

	private async executeGoogleWebSearch(args: Record<string, any>): Promise<string> {
		const query = args.query as string;

		if (!query || !query.trim()) {
			throw new Error('Parameter "query" must be a non-empty string.');
		}

		try {
			Logger.debug('GoogleSearch', 'Executing search for:', query);

			const searchContent: Content = {
				role: 'user',
				parts: [{ text: query }]
			};

			const effectiveModel = getEffectiveModel(
				this.settings.fallbackMode,
				this.settings.model
			);
			
			let response: any;
			if (this.settings.useOAuth && this.directAPIClient) {
				response = await this.directAPIClient.generateContentWithGrounding(
					effectiveModel,
					[searchContent],
					query
				);
			} else if (this.googleGenAI) {
				const result = await this.googleGenAI.models.generateContent({
					model: effectiveModel,
					contents: [searchContent],
					config: {
						temperature: 0.7,
						maxOutputTokens: 8192,
						tools: [{ googleSearch: {} }]
					}
				});
				
				response = {
					candidates: result.candidates
				};
			} else {
				const authMethod = this.settings.useOAuth ? 'OAuth' : 'API key';
				throw new Error(`Gemini client not initialized. Please check your ${authMethod} configuration in settings and try reloading the plugin.`);
			}

			const responseText = response?.candidates?.[0]?.content?.parts?.[0]?.text || '';
			const groundingMetadata = response?.candidates?.[0]?.groundingMetadata;
			const sources = groundingMetadata?.groundingChunks || [];

			if (!responseText || !responseText.trim()) {
				return `No search results or information found for query: "${query}"`;
			}

			let formattedResponse = `Web search results for "${query}":\n\n${responseText}`;

			if (sources.length > 0) {
				const sourcesList = sources.map((source: any, index: number) => {
					const title = source.web?.title || 'Untitled';
					const uri = source.web?.uri || 'No URI';
					return `[${index + 1}] ${title}\n    ${uri}`;
				});

				formattedResponse += '\n\nSources:\n' + sourcesList.join('\n');
			}

			Logger.debug('GoogleSearch', `Success: ${responseText.length} chars, ${sources.length} sources`);
			return formattedResponse;

		} catch (error: any) {
			const errorMessage = `Google search failed: ${error.message}`;
			Logger.error('GoogleSearch', 'Error:', errorMessage, error);
			throw new Error(errorMessage);
		}
	}

	private async executeReadManyFiles(args: Record<string, any>): Promise<string> {
		const paths = args.paths as string[];
		const include = args.include as string[] || [];
		const exclude = args.exclude as string[] || [];
		const useDefaultExcludes = args.useDefaultExcludes !== false;

		if (!paths || !Array.isArray(paths) || paths.length === 0) {
			throw new Error('paths parameter is required and must be a non-empty array');
		}

		Logger.debug('ReadManyFiles', 'Processing paths:', paths);
		Logger.debug('ReadManyFiles', 'Include patterns:', include);
		Logger.debug('ReadManyFiles', 'Exclude patterns:', exclude);
		Logger.debug('ReadManyFiles', 'Use default excludes:', useDefaultExcludes);

		try {
			const vaultFiles = this.vaultAdapter.vault.getFiles();
			Logger.debug('ReadManyFiles', 'Total vault files:', vaultFiles.length);

		const defaultExcludes = [
			'node_modules/**',
			'.git/**',
			`${this.app.vault.configDir}/**`, // Use vault's configDir instead of hardcoded .obsidian
			'*.log',
			'*.tmp',
			'*.cache',
			'*.lock',
			'*.pid',
			'*.seed',
			'*.pid.lock',
			'.DS_Store',
			'Thumbs.db'
		];

			const effectiveExcludes = useDefaultExcludes 
				? [...defaultExcludes, ...exclude]
				: exclude;

			const searchPatterns = [...paths, ...include];

			const matchingFiles = vaultFiles.filter((file: any) => {
				const relativePath = file.path;

				const matchesPattern = searchPatterns.some(pattern => {
					if (pattern.includes('*') || pattern.includes('**')) {
						let regexPattern = pattern
							.replace(/\*\*/g, '.*')
							.replace(/\*/g, '[^/]*')
							.replace(/\./g, '\\.')
							.replace(/\?/g, '.');
						
						if (pattern === '**/*.md') {
							regexPattern = '.*\\.md$';
						} else if (pattern.endsWith('/*')) {
							regexPattern = regexPattern.replace(/\\\*$/, '/[^/]*');
						}
						
						const regex = new RegExp(`^${regexPattern}$`);
						return regex.test(relativePath);
					} else {
						return relativePath === pattern || relativePath.startsWith(pattern + '/');
					}
				});

				if (!matchesPattern) return false;

				const isExcluded = effectiveExcludes.some(excludePattern => {
					if (excludePattern.includes('*') || excludePattern.includes('**')) {
						let regexPattern = excludePattern
							.replace(/\*\*/g, '.*')
							.replace(/\*/g, '[^/]*')
							.replace(/\./g, '\\.')
							.replace(/\?/g, '.');
						
						if (excludePattern === 'drafts/**/*.md') {
							regexPattern = '^drafts/.*\\.md$';
						}
						
						const regex = new RegExp(`^${regexPattern}$`);
						return regex.test(relativePath);
					} else {
						return relativePath === excludePattern || relativePath.startsWith(excludePattern + '/');
					}
				});

				return !isExcluded;
			});

			Logger.debug('ReadManyFiles', 'Matching files found:', matchingFiles.length);

			if (matchingFiles.length === 0) {
				return 'No files found matching the specified patterns.';
			}

			matchingFiles.sort((a: any, b: any) => a.path.localeCompare(b.path));

			const results: string[] = [];
			const processedFiles: string[] = [];
			const skippedFiles: Array<{ path: string; reason: string }> = [];

			for (const file of matchingFiles) {
				try {
					Logger.debug('ReadManyFiles', 'Reading file:', file.path);
					const content = await this.vaultAdapter.vault.read(file);
					
					results.push(`--- ${file.path} ---\n\n${content}\n\n`);
					processedFiles.push(file.path);
				} catch (error) {
					Logger.warn('ReadManyFiles', 'Failed to read file:', file.path, error);
					skippedFiles.push({
						path: file.path,
						reason: `Read error: ${error.message}`
					});
				}
			}

			let summary = `Successfully read ${processedFiles.length} file(s) using patterns: ${searchPatterns.join(', ')}`;
			
			if (processedFiles.length <= 10) {
				summary += `\n\n**Processed Files:**\n${processedFiles.map(p => `- ${p}`).join('\n')}`;
			} else {
				summary += `\n\n**Processed Files (first 10 shown):**\n${processedFiles.slice(0, 10).map(p => `- ${p}`).join('\n')}\n- ...and ${processedFiles.length - 10} more.`;
			}

			if (skippedFiles.length > 0) {
				summary += `\n\n**Skipped ${skippedFiles.length} file(s):**\n${skippedFiles.slice(0, 5).map(f => `- ${f.path} (${f.reason})`).join('\n')}`;
				if (skippedFiles.length > 5) {
					summary += `\n- ...and ${skippedFiles.length - 5} more.`;
				}
			}

			if (results.length > 0) {
				results.push('--- End of content ---');
				return `${summary}\n\n${results.join('')}`;
			} else {
				return summary;
			}

		} catch (error: any) {
			const errorMessage = `Error during read_many_files operation: ${error.message}`;
			Logger.error('Error', errorMessage, error);
			throw new Error(errorMessage);
		}
	}

	private async executeSaveMemory(args: Record<string, any>): Promise<string> {
		const fact = args.fact as string;
		const category = args.category as string | undefined;

		if (!fact || !fact.trim()) {
			throw new Error('Parameter "fact" must be a non-empty string.');
		}

		try {
			Logger.debug('SaveMemory', 'Saving memory:', fact);
			
			const memory = await this.memoryManager.addMemory(fact, category);
			
			const successMessage = `Okay, I've remembered that: "${fact}"`;
			Logger.debug('SaveMemory', 'Success:', memory.id);
			
			return successMessage;
		} catch (error: any) {
			const errorMessage = `Failed to save memory: ${error.message}`;
			Logger.error('SaveMemory', 'Error:', errorMessage, error);
			throw new Error(errorMessage);
		}
	}

	private async executeDeleteMemory(args: Record<string, any>): Promise<string> {
		const factToDelete = args.fact_to_delete as string;

		if (!factToDelete || !factToDelete.trim()) {
			throw new Error('Parameter "fact_to_delete" must be a non-empty string.');
		}

		try {
			Logger.debug('DeleteMemory', 'Searching for memories to delete:', factToDelete);
			
			const allMemories = this.memoryManager.getMemories();
			const searchTerm = factToDelete.toLowerCase().trim();
			const matchingMemories = allMemories.filter(m => 
				m.fact.toLowerCase().includes(searchTerm)
			);

			if (matchingMemories.length === 0) {
				return `No memories found matching "${factToDelete}"`;
			}

			let deletedCount = 0;
			for (const memory of matchingMemories) {
				const deleted = await this.memoryManager.deleteMemory(memory.id);
				if (deleted) {
					deletedCount++;
					Logger.debug('DeleteMemory', 'Deleted:', memory.fact);
				}
			}

			if (deletedCount === 1) {
				return `Deleted 1 memory: "${matchingMemories[0].fact}"`;
			} else {
				const deletedFacts = matchingMemories.map(m => `"${m.fact}"`).join(', ');
				return `Deleted ${deletedCount} memories: ${deletedFacts}`;
			}
		} catch (error: any) {
			const errorMessage = `Failed to delete memory: ${error.message}`;
			Logger.error('DeleteMemory', 'Error:', errorMessage, error);
			throw new Error(errorMessage);
		}
	}

	public getMemoryManager(): MemoryManager {
		return this.memoryManager;
	}

	private extractUrls(text: string): string[] {
		const urlRegex = /(https?:\/\/[^\s]+)/g;
		return text.match(urlRegex) || [];
	}

	async *sendMessage(userMessage: string): AsyncGenerator<StreamChunk> {
		Logger.separator('Gemini');
		Logger.debug('Gemini', '🚀 sendMessage called');
		Logger.debug('Gemini', 'User message:', userMessage);
		Logger.separator('Gemini');

		// Auto-reinitialize if client is not available (fixes inactivity timeout)
		if (!this.isInitialized()) {
			Logger.debug('Gemini', 'Client not initialized, auto-reinitializing...');
			try {
				await this.initialize();
				Logger.debug('Gemini', 'Auto-reinitialization successful');
			} catch (error) {
				Logger.error('Gemini', 'Auto-reinitialization failed:', error);
				throw new Error('Failed to initialize Gemini client: ' + (error as Error).message);
			}
		}

		const usingDirectAPI = this.settings.useOAuth && this.directAPIClient;
		Logger.debug('Gemini', 'Using:', usingDirectAPI ? 'Direct API (OAuth)' : 'Google SDK (API Key)');
		Logger.debug('Gemini', 'Building request...');

		const systemPrompt = this.buildSystemPrompt();
		Logger.debug('Gemini', 'System prompt length:', systemPrompt.length);
		Logger.debug('Gemini', 'System prompt preview:', systemPrompt.substring(0, 200) + '...');

		Logger.debug('Gemini', 'Conversation history length:', this.history.length, 'messages');

		const contents: Content[] = [];
		
		if (this.history.length > 0) {
			contents.push(...this.history);
			contents.push({
				role: 'user',
				parts: [{ text: userMessage }]
			});
		} else {
			// For first message with SDK (non-OAuth), prepend system prompt to user message
			// For Direct API (OAuth), system prompt is sent separately as system_instruction
			if (usingDirectAPI) {
				contents.push({
					role: 'user',
					parts: [{ text: userMessage }]
				});
			} else {
				contents.push({
					role: 'user',
					parts: [{ text: systemPrompt + '\n\n' + userMessage }]
				});
			}
		}

		const effectiveModel = getEffectiveModel(this.settings.fallbackMode, this.settings.model);
		
		Logger.debug('Gemini', 'Requested model:', this.settings.model);
		Logger.debug('Gemini', 'Fallback mode:', this.settings.fallbackMode);
		Logger.debug('Gemini', 'Effective model:', effectiveModel);
		Logger.debug('Gemini', 'Tools enabled:', this.tools.length > 0);
		Logger.debug('Gemini', 'Total contents in request:', contents.length);

		Logger.debug('Gemini', '━━━━━━━━━━━━━━━━━━━━━━━━━━━━━━━━━━━━━━━━━━━━━━━━━━━━━━');
		Logger.debug('Gemini', '📤 REQUEST DETAILS:');
		Logger.debug('Gemini', '━━━━━━━━━━━━━━━━━━━━━━━━━━━━━━━━━━━━━━━━━━━━━━━━━━━━━━');
		Logger.debug('Gemini', 'Endpoint: generativelanguage.googleapis.com');
		Logger.debug('Gemini', 'Model:', effectiveModel);
		Logger.debug('Gemini', 'Temperature:', this.settings.temperature);
		Logger.debug('Gemini', 'Max tokens:', this.settings.maxTokens);
		Logger.debug('Gemini', 'Auth method:', usingDirectAPI ? 'OAuth Bearer token (Direct API)' : 'API Key (SDK)');
		Logger.debug('Gemini', 'Tools count:', this.tools[0]?.functionDeclarations?.length || 0);

		let accumulatedText = '';
		let currentToolCalls: ToolCall[] = [];

		try {
			Logger.debug('Gemini', 'Request prepared, sending...');

			let stream;
			if (usingDirectAPI) {
				// Direct API (OAuth) uses non-streaming generateContent
				const response = await this.directAPIClient!.generateContent(
					effectiveModel,
					contents,
					systemPrompt,
					this.tools,
					{
						temperature: this.settings.temperature,
						maxOutputTokens: this.settings.maxTokens
					}
				);
				// Wrap in array to match SDK stream format
				stream = (async function*() {
					yield { candidates: response.candidates, usageMetadata: response.usageMetadata };
				})();
			} else if (this.googleGenAI) {
				// ✅ CRITICAL FIX: tools and toolConfig go in config, not at root level!
				const config: any = {
					temperature: this.settings.temperature,
					maxOutputTokens: this.settings.maxTokens,
				};
				
				if (this.tools.length > 0) {
					config.tools = this.tools;
					config.toolConfig = {
						functionCallingConfig: {
							mode: 'AUTO'
						}
					};
					
				// 🔍 DEBUG: Log full tool structure
				Logger.debug('DEBUG', '🛠️  Tools in config:');
				Logger.debug('DEBUG', JSON.stringify(this.tools, null, 2));
				Logger.debug('DEBUG', 'Tool count:', this.tools[0]?.functionDeclarations?.length);
				Logger.debug('DEBUG', 'First tool:', this.tools[0]?.functionDeclarations?.[0]?.name);
				}
				
				const params: any = {
					model: effectiveModel,
					contents: contents,
					config: config  // ← Tools are IN the config object!
				};
				
				// 🔍 DEBUG: Log full request params
				Logger.debug('DEBUG', '📤 Full SDK request params:');
				Logger.debug('DEBUG', 'Model:', params.model);
				Logger.debug('DEBUG', 'Config has tools:', !!params.config?.tools);
				Logger.debug('DEBUG', 'Config has toolConfig:', !!params.config?.toolConfig);
				Logger.debug('DEBUG', 'Contents count:', params.contents?.length);
				
				stream = await this.googleGenAI.models.generateContentStream(params);
			} else {
				throw new Error('No API client available');
			}

			Logger.debug('Gemini', '✅ Stream started successfully');
			Logger.debug('Gemini', '━━━━━━━━━━━━━━━━━━━━━━━━━━━━━━━━━━━━━━━━━━━━━━━━━━━━━━');
			Logger.debug('Gemini', '📥 PROCESSING RESPONSE:');
			Logger.debug('Gemini', '━━━━━━━━━━━━━━━━━━━━━━━━━━━━━━━━━━━━━━━━━━━━━━━━━━━━━━');

			for await (const chunk of stream) {
				Logger.debug('Gemini', 'Received chunk:', chunk);

				const candidateContent = chunk.candidates?.[0]?.content;
				if (!candidateContent) continue;

				Logger.debug('Gemini', 'Candidate content:', candidateContent);
				const parts = candidateContent.parts;
				Logger.debug('Gemini', 'Parts count:', parts?.length || 0);

				// 🔍 DEBUG: Inspect each part in detail
				for (let i = 0; i < (parts?.length || 0); i++) {
					const part = parts[i];
					Logger.debug('DEBUG', `🔍 Part ${i}:`, {
						hasText: !!part.text,
						hasFunctionCall: !!part.functionCall,
						hasFunctionResponse: !!part.functionResponse,
						hasExecutableCode: !!part.executableCode,
						keys: Object.keys(part)
					});
					if (part.text) {
						Logger.debug('DEBUG', `Text preview: "${part.text.substring(0, 100)}"`);
					}
					if (part.functionCall) {
						Logger.debug('DEBUG', `Function call name: ${part.functionCall.name}`);
					}
				}

				for (const part of parts || []) {
					if (part.text) {
						accumulatedText += part.text;
						yield {
							text: part.text,
							done: false
						};
					}

					if (part.functionCall) {
						Logger.debug('Gemini', '🔧 TOOL CALL:');
						Logger.debug('Gemini', 'Tool name:', part.functionCall.name);
						Logger.debug('Gemini', 'Tool args:', JSON.stringify(part.functionCall.args, null, 2));

						const toolCall: ToolCall = {
							name: part.functionCall.name,
							args: part.functionCall.args || {},
							status: 'pending'
						};

						currentToolCalls.push(toolCall);
					}
				}
			}

			Logger.debug('Gemini', '━━━━━━━━━━━━━━━━━━━━━━━━━━━━━━━━━━━━━━━━━━━━━━━━━━━━━━');
			Logger.debug('Gemini', '✅ RESPONSE COMPLETE:');
			Logger.debug('Gemini', '━━━━━━━━━━━━━━━━━━━━━━━━━━━━━━━━━━━━━━━━━━━━━━━━━━━━━━');
			Logger.debug('Gemini', 'Total text length:', accumulatedText.length);
			Logger.debug('Gemini', 'Tool calls:', currentToolCalls.length);
			Logger.debug('Gemini', 'History length (before update):', this.history.length);
			Logger.debug('Gemini', 'Full response preview:', accumulatedText.substring(0, 200));

			// Add user message to history ONCE (following gemini-cli pattern - line 257 in geminiChat.ts)
			this.history.push({
				role: 'user',
				parts: [{ text: userMessage }]
			});

			// Collect all model response parts (text + tool calls)
			const modelResponseParts: Part[] = [];
			
			// Add text part if we have any
			if (accumulatedText) {
				modelResponseParts.push({ text: accumulatedText });
			}
			
			// Add function call parts if we have any
			for (const toolCall of currentToolCalls) {
				modelResponseParts.push({
					functionCall: {
						name: toolCall.name,
						args: toolCall.args
					}
				});
			}

			// Add model response with all parts to history (following gemini-cli pattern - line 583 in geminiChat.ts)
			if (modelResponseParts.length > 0) {
				this.history.push({
					role: 'model',
					parts: modelResponseParts
				});
			}

			Logger.debug('Gemini', 'Added user message and model response to history');
			Logger.debug('Gemini', 'History length (after update):', this.history.length);

			if (currentToolCalls.length > 0) {
				yield {
					text: accumulatedText,
					done: false,
					toolCalls: currentToolCalls
				};

				for (let turn = 1; turn <= 10; turn++) {
					Logger.debug('Gemini', `🔄 Turn ${turn}: Tool responses present, making follow-up call...`);

					const toolResponses: Array<{name: string; response: any}> = [];
					
					for (const toolCall of currentToolCalls) {
						Logger.debug('Gemini', '🔧 Follow-up tool call:', toolCall.name);

						// Check tool permission
						const toolPermission = this.settings.toolPermissions[toolCall.name as keyof typeof this.settings.toolPermissions];
						
						Logger.debug('Gemini', 'Tool permission:', toolPermission);

						let approved: boolean;
						
						// Apply tool permission
						if (toolPermission === 'always') {
							Logger.debug('Gemini', '✅ Tool always allowed by permission');
							approved = true;
						} else if (toolPermission === 'never') {
							Logger.debug('Gemini', '❌ Tool never allowed by permission');
							approved = false;
						} else {
							// Permission is 'ask' - request user approval
							if (this.toolApprovalHandler) {
								Logger.debug('Gemini', 'Requesting user approval for tool:', toolCall.name);
								approved = await this.toolApprovalHandler(toolCall.name, toolCall.args);
							} else {
								Logger.debug('Gemini', '⚠️  No approval handler, rejecting tool');
								approved = false;
							}
						}

						if (approved) {
							Logger.debug('Gemini', '✅ Executing tool:', toolCall.name);

							toolCall.status = 'approved';
							const toolResult = await this.executeTool(toolCall.name, toolCall.args);
							toolCall.status = 'executed';
							toolCall.result = toolResult;

							Logger.debug('Gemini', 'Tool result:', toolResult.substring(0, 200) + (toolResult.length > 200 ? '...' : ''));

							toolResponses.push({
								name: toolCall.name,
								response: { result: toolResult }
							});
						} else {
							Logger.debug('Gemini', 'Tool rejected by user');
							toolCall.status = 'rejected';
							toolCall.error = 'User rejected tool execution';

							toolResponses.push({
								name: toolCall.name,
								response: { error: 'User rejected tool execution' }
							});
						}
					}

					// Add tool responses to history as USER message (following gemini-cli pattern)
					// In gemini-cli, function responses are sent via sendMessageStream as user messages
					// This is how the model receives the tool results
					this.history.push({
						role: 'user',
						parts: toolResponses.map(tr => ({
							functionResponse: tr
						}))
					});

					Logger.debug('Gemini', 'Added tool responses to history as user message');
					Logger.debug('Gemini', '🔍 History before follow-up (last 2 items):', JSON.stringify(this.history.slice(-2), null, 2));

					const clonedHistory = this.history.map(content => ({
						role: content.role,
						parts: content.parts?.map(part => {
							if (part.text !== undefined) return { text: part.text };
							if (part.functionCall) return { 
								functionCall: {
									name: part.functionCall.name,
									args: part.functionCall.args
								}
							};
							if (part.functionResponse) return {
								functionResponse: {
									name: part.functionResponse.name,
									response: part.functionResponse.response
								}
							};
							return { ...part };
						}) || []
					}));

					Logger.debug('Gemini', '📥 Processing follow-up response...');

					let followUpText = '';
					let followUpToolCalls: ToolCall[] = [];

					let followUpStream;
					if (usingDirectAPI) {
						// Direct API (OAuth) uses non-streaming generateContent
						const followUpResponse = await this.directAPIClient!.generateContent(
							effectiveModel,
							clonedHistory as Content[],
							systemPrompt,
							this.tools,
							{
								temperature: this.settings.temperature,
								maxOutputTokens: this.settings.maxTokens
							}
						);
						// Wrap in async generator to match SDK stream format
						followUpStream = (async function*() {
							yield { candidates: followUpResponse.candidates, usageMetadata: followUpResponse.usageMetadata };
						})();
					} else if (this.googleGenAI) {
						// ✅ CRITICAL FIX: tools and toolConfig go in config, not at root level!
						const followUpConfig: any = {
							temperature: this.settings.temperature,
							maxOutputTokens: this.settings.maxTokens,
						};
						
						if (this.tools.length > 0) {
							followUpConfig.tools = this.tools;
							followUpConfig.toolConfig = {
								functionCallingConfig: {
									mode: 'AUTO'
								}
							};
						}
						
						const followUpParams: any = {
							model: effectiveModel,
							contents: clonedHistory as Content[],
							config: followUpConfig  // ← Tools are IN the config object!
						};
						
						followUpStream = await this.googleGenAI.models.generateContentStream(followUpParams);
					} else {
						throw new Error('No API client available');
					}

					for await (const followUpChunk of followUpStream) {
						const followUpContent = followUpChunk.candidates?.[0]?.content;
						if (!followUpContent) continue;

						for (const part of followUpContent.parts || []) {
							if (part.text) {
								followUpText += part.text;
								yield {
									text: part.text,
									done: false
								};
							}

							if (part.functionCall) {
								followUpToolCalls.push({
									name: part.functionCall.name,
									args: part.functionCall.args || {},
									status: 'pending'
								});
							}
						}
					}

					Logger.debug('Gemini', '✅ Follow-up turn complete');
					Logger.debug('Gemini', 'Follow-up text length:', followUpText.length);
					Logger.debug('Gemini', 'Follow-up parts:', followUpToolCalls.length);

					// Add follow-up model response to history (text + any new tool calls)
					const followUpParts: Part[] = [];
					if (followUpText) {
						followUpParts.push({ text: followUpText });
					}
					for (const toolCall of followUpToolCalls) {
						followUpParts.push({
							functionCall: {
								name: toolCall.name,
								args: toolCall.args
							}
						});
					}
					
					if (followUpParts.length > 0) {
						this.history.push({
							role: 'model',
							parts: followUpParts
						});
						Logger.debug('Gemini', 'Added follow-up model response to history');
					}

					if (followUpToolCalls.length === 0) {
						Logger.debug('Gemini', 'No more tool calls, ending loop');
						break;
					}

					currentToolCalls = followUpToolCalls;
				}
			}

			yield {
				text: accumulatedText,
				done: true
			};

		Logger.debug('Gemini', 'Final conversation history has', this.history.length, 'items');
		Logger.separator('Gemini');

		} catch (error: any) {
			Logger.error('Gemini', 'Error in sendMessage:', error);
			
			yield {
				text: '',
				done: true
			};

			throw error;
		}
	}

	/**
	 * Sanitize file path to ensure it's valid for all operating systems
	 * Removes or replaces invalid characters: / \ : * ? " < > |
	 */
	private sanitizeFilePath(filePath: string): string {
		// Split path into directory and filename
		const parts = filePath.split('/');
		const fileName = parts.pop() || '';
		const directory = parts.join('/');
		
		// Sanitize filename (the part that becomes the note title)
		// Replace invalid characters with safe alternatives
		let sanitized = fileName
			.replace(/[:\\]/g, '-')        // Replace : and \ with -
			.replace(/[*?"<>|]/g, '')      // Remove other invalid chars
			.replace(/\s+/g, ' ')          // Normalize whitespace
			.trim();
		
		// Ensure filename doesn't start or end with dots or spaces
		sanitized = sanitized.replace(/^[.\s]+|[.\s]+$/g, '');
		
		// If filename is empty after sanitization, use a default
		if (!sanitized) {
			sanitized = 'Untitled';
		}
		
		// Ensure .md extension
		if (!sanitized.endsWith('.md')) {
			sanitized += '.md';
		}
		
		// Reconstruct full path
		return directory ? `${directory}/${sanitized}` : sanitized;
	}

	private buildSystemPrompt(): string {
		const vaultName = this.vaultPath.split('/').pop() || 'vault';
		const currentDate = new Date().toISOString().split('T')[0];
		
		const memoriesText = this.memoryManager.getMemoriesAsText();

		let prompt = `You are an interactive assistant specializing in knowledge management and note-taking within Obsidian. Your primary goal is to help users efficiently access and organize their notes, adhering strictly to the following instructions and utilizing your available tools.

# Current Context
- Vault: ${vaultName}
- Vault path: ${this.vaultPath}
- Date: ${currentDate}`;

		if (memoriesText) {
			prompt += `\n\n${memoriesText}`;
		}

		prompt += `

# Core Mandates

- **Tool Usage:** You cannot access files directly. You MUST use the provided tools to read file content.
- **Proactiveness:** Fulfill the user's request thoroughly using the available tools.
- **Explaining Actions:** After completing a task *do not* provide summaries unless asked.

# Primary Workflows

## When Asked About File Content
When requested to read, summarize, or analyze files, follow this sequence:
1. **Understand:** Think about the user's request and which files are relevant. Use 'list_files' to discover available files if needed.
2. **Read:** Use 'read_file' to get the actual content of the relevant file(s). Remember: 'list_files' only gives you filenames, NOT content.
3. **Answer:** Provide your response based on the file content you read.

# Operational Guidelines

## Tone and Style
- **Professional & Direct:** Adopt a professional, direct tone.
- **Comprehensive Responses:** Provide thorough, detailed responses when summarizing content or analyzing files. Don't hold back on important details.
- **No Chitchat:** Avoid conversational filler, preambles ("Okay, I will now..."), or postambles ("I have finished..."). Get straight to the answer.
- **Formatting:** Use Markdown. When referencing notes, use [[WikiLinks]] format. Use headings, lists, and formatting to organize longer summaries.

## Tool Usage
- **File Paths:** Use relative paths from the vault root (e.g., 'folder/note.md', not absolute paths).
- **File Names:** When creating files, use descriptive names without invalid characters. Avoid: / \\ : * ? " < > |
  - The filename becomes the note title in Obsidian
  - Good: "Meeting Notes 2024-03.md", "Project Ideas.md"
  - Bad: "Notes: Today.md" (contains :), "What/Why.md" (contains /)
- **Parallelism:** Execute multiple independent tool calls in parallel when feasible.
- **Respect User Confirmations:** Write operations require user confirmation. If a user cancels a tool call, respect their choice and do not try again unless explicitly requested.

## Web Search and Citations
- **google_web_search:** When using web search, the tool provides sources at the bottom of the response.
- **Inline Citations:** Always include inline citations using superscript numbers (¹, ², ³, etc.) in your response text to reference the sources.
- **Citation Format:** Use superscript numbers (¹²³⁴⁵⁶⁷⁸⁹) that correspond to the numbered sources listed at the bottom.
- **Example:** "According to recent research¹, AI development has accelerated significantly. The trend analysis² shows..."

# Examples

<example>
user: show me a summary of the first md file you find
assistant: [tool_call: list_files]
(After receiving the list)
[tool_call: read_file for first file from the list]
(After reading content)
# Summary of [[file-name]]

[Provides a comprehensive, well-structured summary with:
- Main topic and purpose
- Key points organized with headings and bullet points
- Important details and context
- Relevant sections broken down clearly]
</example>

<example>
user: summarize content from https://example.com
assistant: [tool_call: web_fetch]
(After fetching content)
# Summary of https://example.com

[Provides a detailed summary with:
- Main topics covered
- Key information organized with headings
- Important details and data points
- Well-formatted with Markdown for readability]
</example>

<example>
user: list files here
assistant: [tool_call: list_files]
</example>

<example>
user: what's in my notes about project X?
assistant: [tool_call: search_vault with query="project X"]
(After getting search results showing project-X-notes.md)
[tool_call: read_file for 'project-X-notes.md']
(After reading)
# Project X Notes

[Provides organized summary of the content with relevant structure and details]
</example>

<example>
user: find files about testing
assistant: [tool_call: search_vault with query="testing"]
(Shows matching files with context snippets)
</example>

<example>
user: search for latest AI developments
assistant: [tool_call: google_web_search]
(After receiving search results with sources)
# Latest AI Developments

According to recent research¹, AI development has accelerated significantly in 2024. The trend analysis² shows that generative AI models are becoming more sophisticated, with major advances in reasoning capabilities³.

Key developments include:
- **AI Agents and Autonomy:** Major shift towards autonomous AI agents¹
- **Enhanced Models:** Smarter AI with advanced reasoning in mathematics and coding²
- **Industry Integration:** Over 70% of organizations seeing ROI from generative AI¹

The regulatory landscape is also evolving, with the EU AI Act⁴ establishing comprehensive rules for AI use.

[Provides detailed summary with inline superscript citations ¹²³⁴ referencing the sources listed at the bottom]
</example>

# Critical Rules
- You CANNOT see file content without using 'read_file'
- **Finding Files**: Use 'search_vault' to find files/folders by name or content - it's faster and more powerful than 'list_files'
  - Use 'list_files' only for browsing a specific directory structure
  - For "find", "search", "show me files about X" → use 'search_vault'
- 'list_files' returns ONLY filenames - always follow up with 'read_file' when content is needed
- Use tools actively and in sequence to complete tasks
- Be direct and action-oriented
- **Remembering Facts:** Use the 'save_memory' tool to remember specific, *user-related* facts or preferences when the user explicitly asks, or when they state a clear, concise piece of information that would help personalize or streamline *your future interactions with them* (e.g., preferred coding style, project details, personal preferences). This tool is for user-specific information that should persist across sessions. Do *not* use it for general project context. If unsure whether to save something, you can ask the user, "Should I remember that for you?"`;
		
		return prompt;
	}

	clearHistory(): void {
		this.history = [];
	}

	getHistory(): Content[] {
		return [...this.history];
	}

	isReady(): boolean {
		if (this.settings.useOAuth) {
			return !!this.settings.oauthAccessToken;
		}
		return this.settings.apiKey !== '';
	}

	async getVaultContext(): Promise<string> {
		try {
			const files = await this.vaultAdapter.listFiles();
			return `Vault contains ${files.length} files:\n${files.slice(0, 20).join('\n')}${files.length > 20 ? '\n...' : ''}`;
		} catch (error) {
			return `Error getting vault context: ${error.message}`;
		}
	}
}<|MERGE_RESOLUTION|>--- conflicted
+++ resolved
@@ -83,15 +83,15 @@
 		const originalGcpCredentials = process.env.GOOGLE_APPLICATION_CREDENTIALS;
 		
 		try {
-		delete process.env.GOOGLE_CLOUD_PROJECT;
-		delete process.env.GOOGLE_CLOUD_LOCATION;
-		delete process.env.GOOGLE_GENAI_USE_VERTEXAI;
-		delete process.env.GOOGLE_APPLICATION_CREDENTIALS;
-		
-		Logger.debug('Gemini', 'Cleared GCP environment variables to prevent metadata service calls');
-		Logger.debug('Gemini', 'GOOGLE_CLOUD_PROJECT: undefined (cleared)');
-		Logger.debug('Gemini', 'GOOGLE_CLOUD_LOCATION: undefined (cleared)');
-		Logger.debug('Gemini', 'GOOGLE_GENAI_USE_VERTEXAI: undefined (cleared)');
+			delete process.env.GOOGLE_CLOUD_PROJECT;
+			delete process.env.GOOGLE_CLOUD_LOCATION;
+			delete process.env.GOOGLE_GENAI_USE_VERTEXAI;
+			delete process.env.GOOGLE_APPLICATION_CREDENTIALS;
+			
+			Logger.debug('Gemini', 'Cleared GCP environment variables to prevent metadata service calls');
+			Logger.debug('Gemini', 'GOOGLE_CLOUD_PROJECT: undefined (cleared)');
+			Logger.debug('Gemini', 'GOOGLE_CLOUD_LOCATION: undefined (cleared)');
+			Logger.debug('Gemini', 'GOOGLE_GENAI_USE_VERTEXAI: undefined (cleared)');
 			
 			if (this.settings.useOAuth) {
 				Logger.debug('Gemini', 'Initializing with OAuth authentication');
@@ -111,8 +111,7 @@
 						throw new Error('OAuth token expired and no refresh token available');
 					}
 
-<<<<<<< HEAD
-					console.log('[Gemini] Token expired, refreshing...');
+					Logger.debug('Gemini', 'Token expired, refreshing...');
 					
 					// Initialize OAuth handler and refresh token
 					const oauthHandler = new OAuthHandler();
@@ -120,14 +119,6 @@
 					await oauthHandler.initialize(clientSecretPath);
 					
 					const newTokens = await oauthHandler.refreshToken(this.settings.oauthRefreshToken);
-=======
-					Logger.debug('Gemini', 'Token expired, refreshing...');
-					const proxyUrl = this.settings.oauthProxyUrl || 'https://oauth.sysrq.io/obsidian-ai-note-organizer';
-					const newTokens = await OAuthHandler.refreshToken(
-						this.settings.oauthRefreshToken,
-						proxyUrl
-					);
->>>>>>> 3c6c067d
 
 					this.settings.oauthAccessToken = newTokens.access_token;
 					if (newTokens.refresh_token) {
@@ -1031,20 +1022,20 @@
 			const vaultFiles = this.vaultAdapter.vault.getFiles();
 			Logger.debug('ReadManyFiles', 'Total vault files:', vaultFiles.length);
 
-		const defaultExcludes = [
-			'node_modules/**',
-			'.git/**',
-			`${this.app.vault.configDir}/**`, // Use vault's configDir instead of hardcoded .obsidian
-			'*.log',
-			'*.tmp',
-			'*.cache',
-			'*.lock',
-			'*.pid',
-			'*.seed',
-			'*.pid.lock',
-			'.DS_Store',
-			'Thumbs.db'
-		];
+			const defaultExcludes = [
+				'node_modules/**',
+				'.git/**',
+				'.obsidian/**',
+				'*.log',
+				'*.tmp',
+				'*.cache',
+				'*.lock',
+				'*.pid',
+				'*.seed',
+				'*.pid.lock',
+				'.DS_Store',
+				'Thumbs.db'
+			];
 
 			const effectiveExcludes = useDefaultExcludes 
 				? [...defaultExcludes, ...exclude]
@@ -1233,10 +1224,10 @@
 	}
 
 	async *sendMessage(userMessage: string): AsyncGenerator<StreamChunk> {
-		Logger.separator('Gemini');
+		console.log('═══════════════════════════════════════════════════════════════');
 		Logger.debug('Gemini', '🚀 sendMessage called');
 		Logger.debug('Gemini', 'User message:', userMessage);
-		Logger.separator('Gemini');
+		console.log('═══════════════════════════════════════════════════════════════');
 
 		// Auto-reinitialize if client is not available (fixes inactivity timeout)
 		if (!this.isInitialized()) {
@@ -1340,11 +1331,11 @@
 						}
 					};
 					
-				// 🔍 DEBUG: Log full tool structure
-				Logger.debug('DEBUG', '🛠️  Tools in config:');
-				Logger.debug('DEBUG', JSON.stringify(this.tools, null, 2));
-				Logger.debug('DEBUG', 'Tool count:', this.tools[0]?.functionDeclarations?.length);
-				Logger.debug('DEBUG', 'First tool:', this.tools[0]?.functionDeclarations?.[0]?.name);
+					// 🔍 DEBUG: Log full tool structure
+					Logger.debug('DEBUG', '🛠️  Tools in config:');
+					console.log(JSON.stringify(this.tools, null, 2));
+					Logger.debug('DEBUG', 'Tool count:', this.tools[0]?.functionDeclarations?.length);
+					Logger.debug('DEBUG', 'First tool:', this.tools[0]?.functionDeclarations?.[0]?.name);
 				}
 				
 				const params: any = {
@@ -1677,8 +1668,8 @@
 				done: true
 			};
 
-		Logger.debug('Gemini', 'Final conversation history has', this.history.length, 'items');
-		Logger.separator('Gemini');
+			Logger.debug('Gemini', 'Final conversation history has', this.history.length, 'items');
+			console.log('═══════════════════════════════════════════════════════════════');
 
 		} catch (error: any) {
 			Logger.error('Gemini', 'Error in sendMessage:', error);
