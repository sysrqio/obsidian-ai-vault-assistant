import { Plugin, WorkspaceLeaf, Notice } from 'obsidian';
import { GeminiView, VIEW_TYPE_GEMINI } from './gemini-view';
import { GeminiSettings, GeminiSettingTab, DEFAULT_SETTINGS } from './settings';
import { VaultAdapter } from './utils/vault-adapter';
import { GeminiClient } from './gemini-client';
import { OAuthHandler } from './oauth-handler';
import { Logger } from './utils/logger';

export default class GeminiPlugin extends Plugin {
	settings: GeminiSettings;
	vaultAdapter: VaultAdapter;
	geminiClient: GeminiClient | null = null;

	async onload() {
		// Wrap console to respect log levels (do this first!)
		Logger.wrapConsole();
		
		Logger.info('Plugin', 'Loading AI Vault Assistant...');
		
		await this.loadSettings();

		this.vaultAdapter = new VaultAdapter(this.app.vault);
		Logger.debug('Plugin', 'Vault adapter initialized');

	const vaultPath = (this.app.vault.adapter as any).basePath || '';
	// Use relative path for DataAdapter (relative to vault root)
	const pluginDataPath = `${this.app.vault.configDir}/plugins/gemini-assistant`;
	Logger.debug('Plugin', `Vault path: ${vaultPath}`);
	Logger.debug('Plugin', `Plugin data path: ${pluginDataPath}`);
	this.geminiClient = new GeminiClient(this.settings, this.vaultAdapter, vaultPath, pluginDataPath, this.app);
	Logger.debug('Plugin', 'Gemini client created');
	
	// Initialize the client (loads memories and sets up API)
	await this.geminiClient.initialize();
	Logger.debug('Plugin', 'Gemini client initialized');

		this.registerView(
			VIEW_TYPE_GEMINI,
			(leaf) => new GeminiView(leaf, this.geminiClient!, this)
		);

		const ribbonIconEl = this.addRibbonIcon('message-circle', 'AI Vault Assistant', (evt: MouseEvent) => {
			this.activateView();
		});
		ribbonIconEl.addClass('gemini-ribbon-class');

	this.addCommand({
		id: 'open-ai-vault-assistant',
		name: 'Open assistant',
		callback: () => {
			this.activateView();
		}
	});

		this.addSettingTab(new GeminiSettingTab(this.app, this));

		Logger.info('Plugin', 'AI Vault Assistant loaded successfully');
	}

	async onunload() {
		Logger.info('Plugin', 'Unloading AI Vault Assistant...');
	}

	async activateView() {
		const { workspace } = this.app;

		let leaf: WorkspaceLeaf | null = null;
		const leaves = workspace.getLeavesOfType(VIEW_TYPE_GEMINI);

		if (leaves.length > 0) {
			leaf = leaves[0];
		} else {
			leaf = workspace.getRightLeaf(false);
			if (leaf) {
				await leaf.setViewState({ type: VIEW_TYPE_GEMINI, active: true });
			}
		}

		if (leaf) {
			workspace.revealLeaf(leaf);
		}
	}

	async loadSettings() {
		const loadedData = await this.loadData();
		
		// Deep merge to ensure new toolPermissions are included
		this.settings = {
			...DEFAULT_SETTINGS,
			...loadedData,
			toolPermissions: {
				...DEFAULT_SETTINGS.toolPermissions,
				...(loadedData?.toolPermissions || {})
			}
		};
		
		// Initialize logger with saved log level
		Logger.setLevel(this.settings.logLevel || 'info');
		
		Logger.info('Plugin', `Settings loaded with ${Object.keys(this.settings.toolPermissions).length} tool permissions`);
	}

	async saveSettings() {
		await this.saveData(this.settings);
		
		if (this.vaultAdapter && this.geminiClient) {
			const vaultPath = (this.app.vault.adapter as any).basePath || '';
			// Use relative path for DataAdapter (relative to vault root)
			const pluginDataPath = `${this.app.vault.configDir}/plugins/gemini-assistant`;
			this.geminiClient = new GeminiClient(this.settings, this.vaultAdapter, vaultPath, pluginDataPath, this.app);
			
			const leaves = this.app.workspace.getLeavesOfType(VIEW_TYPE_GEMINI);
			leaves.forEach(leaf => {
				const view = leaf.view as GeminiView;
				if (view && view.setGeminiClient) {
					view.setGeminiClient(this.geminiClient!);
				}
			});
		}
	}

	async startOAuthFlow(): Promise<void> {
		try {
			Logger.debug('Plugin', 'Starting OAuth flow...');
			
<<<<<<< HEAD
			const oauthHandler = new OAuthHandler();
			// Use absolute path by combining vault adapter path with plugin dir
			const vaultPath = (this.app.vault.adapter as any).basePath;
			const clientSecretPath = `${vaultPath}/.obsidian/plugins/gemini-assistant/client_secret.json`;
=======
			const proxyUrl = this.settings.oauthProxyUrl || 'https://oauth.sysrq.io/obsidian-ai-note-organizer';
			Logger.debug('Plugin', 'Using proxy URL:', proxyUrl);
>>>>>>> 3c6c067d
			
			console.log('[Plugin] Initializing OAuth handler...');
			console.log('[Plugin] Client secret path:', clientSecretPath);
			await oauthHandler.initialize(clientSecretPath);
			
			console.log('[Plugin] Starting desktop OAuth flow (local HTTP server)...');
			const tokens = await oauthHandler.startOAuthFlow();
			
			this.settings.oauthAccessToken = tokens.access_token;
			this.settings.oauthRefreshToken = tokens.refresh_token;
			this.settings.oauthExpiresAt = Date.now() / 1000 + tokens.expires_in;
			
			await this.saveSettings();
			
			new Notice('✅ OAuth authentication successful!');
			console.log('[Plugin] OAuth tokens saved successfully');

			// Reinitialize Gemini client with new tokens
			await this.geminiClient?.initialize();

		} catch (error) {
<<<<<<< HEAD
			new Notice('❌ OAuth failed: ' + (error as Error).message);
			console.error('[Plugin] OAuth error:', error);
=======
			new Notice('❌ OAuth failed: ' + error.message);
			Logger.error('Plugin', 'OAuth error:', error);
>>>>>>> 3c6c067d
		}
	}
}<|MERGE_RESOLUTION|>--- conflicted
+++ resolved
@@ -22,17 +22,12 @@
 		this.vaultAdapter = new VaultAdapter(this.app.vault);
 		Logger.debug('Plugin', 'Vault adapter initialized');
 
-	const vaultPath = (this.app.vault.adapter as any).basePath || '';
-	// Use relative path for DataAdapter (relative to vault root)
-	const pluginDataPath = `${this.app.vault.configDir}/plugins/gemini-assistant`;
-	Logger.debug('Plugin', `Vault path: ${vaultPath}`);
-	Logger.debug('Plugin', `Plugin data path: ${pluginDataPath}`);
-	this.geminiClient = new GeminiClient(this.settings, this.vaultAdapter, vaultPath, pluginDataPath, this.app);
-	Logger.debug('Plugin', 'Gemini client created');
-	
-	// Initialize the client (loads memories and sets up API)
-	await this.geminiClient.initialize();
-	Logger.debug('Plugin', 'Gemini client initialized');
+		const vaultPath = (this.app.vault.adapter as any).basePath || '';
+		const pluginDataPath = this.manifest.dir || this.app.vault.configDir + '/plugins/gemini-assistant';
+		Logger.debug('Plugin', `Vault path: ${vaultPath}`);
+		Logger.debug('Plugin', `Plugin data path: ${pluginDataPath}`);
+		this.geminiClient = new GeminiClient(this.settings, this.vaultAdapter, vaultPath, pluginDataPath, this.app);
+		Logger.debug('Plugin', 'Gemini client created');
 
 		this.registerView(
 			VIEW_TYPE_GEMINI,
@@ -44,13 +39,13 @@
 		});
 		ribbonIconEl.addClass('gemini-ribbon-class');
 
-	this.addCommand({
-		id: 'open-ai-vault-assistant',
-		name: 'Open assistant',
-		callback: () => {
-			this.activateView();
-		}
-	});
+		this.addCommand({
+			id: 'open-ai-vault-assistant',
+			name: 'Open AI Vault Assistant',
+			callback: () => {
+				this.activateView();
+			}
+		});
 
 		this.addSettingTab(new GeminiSettingTab(this.app, this));
 
@@ -105,8 +100,7 @@
 		
 		if (this.vaultAdapter && this.geminiClient) {
 			const vaultPath = (this.app.vault.adapter as any).basePath || '';
-			// Use relative path for DataAdapter (relative to vault root)
-			const pluginDataPath = `${this.app.vault.configDir}/plugins/gemini-assistant`;
+			const pluginDataPath = this.manifest.dir || this.app.vault.configDir + '/plugins/gemini-assistant';
 			this.geminiClient = new GeminiClient(this.settings, this.vaultAdapter, vaultPath, pluginDataPath, this.app);
 			
 			const leaves = this.app.workspace.getLeavesOfType(VIEW_TYPE_GEMINI);
@@ -123,21 +117,16 @@
 		try {
 			Logger.debug('Plugin', 'Starting OAuth flow...');
 			
-<<<<<<< HEAD
 			const oauthHandler = new OAuthHandler();
 			// Use absolute path by combining vault adapter path with plugin dir
 			const vaultPath = (this.app.vault.adapter as any).basePath;
 			const clientSecretPath = `${vaultPath}/.obsidian/plugins/gemini-assistant/client_secret.json`;
-=======
-			const proxyUrl = this.settings.oauthProxyUrl || 'https://oauth.sysrq.io/obsidian-ai-note-organizer';
-			Logger.debug('Plugin', 'Using proxy URL:', proxyUrl);
->>>>>>> 3c6c067d
 			
-			console.log('[Plugin] Initializing OAuth handler...');
-			console.log('[Plugin] Client secret path:', clientSecretPath);
+			Logger.debug('Plugin', 'Initializing OAuth handler...');
+			Logger.debug('Plugin', 'Client secret path:', clientSecretPath);
 			await oauthHandler.initialize(clientSecretPath);
 			
-			console.log('[Plugin] Starting desktop OAuth flow (local HTTP server)...');
+			Logger.debug('Plugin', 'Starting desktop OAuth flow (local HTTP server)...');
 			const tokens = await oauthHandler.startOAuthFlow();
 			
 			this.settings.oauthAccessToken = tokens.access_token;
@@ -147,19 +136,14 @@
 			await this.saveSettings();
 			
 			new Notice('✅ OAuth authentication successful!');
-			console.log('[Plugin] OAuth tokens saved successfully');
+			Logger.debug('Plugin', 'OAuth tokens saved successfully');
 
 			// Reinitialize Gemini client with new tokens
 			await this.geminiClient?.initialize();
 
 		} catch (error) {
-<<<<<<< HEAD
 			new Notice('❌ OAuth failed: ' + (error as Error).message);
-			console.error('[Plugin] OAuth error:', error);
-=======
-			new Notice('❌ OAuth failed: ' + error.message);
 			Logger.error('Plugin', 'OAuth error:', error);
->>>>>>> 3c6c067d
 		}
 	}
 }